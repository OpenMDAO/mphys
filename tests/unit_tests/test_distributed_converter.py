import unittest
from distutils.version import LooseVersion

import numpy as np
import openmdao
import openmdao.api as om
from common_methods import CommonMethods
from mpi4py import MPI
from openmdao.utils.assert_utils import assert_near_equal

from mphys import DistributedConverter, DistributedVariableDescription


class TestDistributedConverter(unittest.TestCase):
    N_PROCS = 2

    def setUp(self):
        self.common = CommonMethods()
        self.prob = om.Problem()

        vars_in = [
            DistributedVariableDescription(
                "in1", shape=(4, 4), tags=["mphys_coupling"]
            ),
            DistributedVariableDescription(
                "in2", shape=(10), tags=["mphys_coordinates"]
            ),
        ]

        vars_out = [
            DistributedVariableDescription("out1", shape=(5), tags=["mphys_coupling"]),
            DistributedVariableDescription("out2", shape=(15), tags=["mphys_result"]),
        ]

        inputs = self.prob.model.add_subsystem("inputs", om.IndepVarComp())

        in1_shape = (4, 4) if MPI.COMM_WORLD.Get_rank() == 0 else 0
        in2_shape = 10 if MPI.COMM_WORLD.Get_rank() == 0 else 0
        inputs.add_output("in1", val=np.ones(in1_shape, dtype=float), distributed=True)
        inputs.add_output(
            "in2", val=np.arange(in2_shape, dtype=float), distributed=True
        )

        out1_shape = 5
        out2_shape = 15
        inputs.add_output(
            "out1", val=np.ones(out1_shape, dtype=float), distributed=False
        )
        inputs.add_output(
            "out2", val=np.arange(out2_shape, dtype=float), distributed=False
        )

        self.prob.model.add_subsystem(
            "converter",
            DistributedConverter(
                distributed_inputs=vars_in, distributed_outputs=vars_out
            ),
        )

        for var in ["in1", "in2"]:
            self.prob.model.connect(f"inputs.{var}", f"converter.{var}")
        for var in ["out1", "out2"]:
            self.prob.model.connect(f"inputs.{var}", f"converter.{var}_serial")

        self.prob.setup(force_alloc_complex=True)

    def test_run_model(self):
        self.common.test_run_model(self, write_n2=False)

    def test_check_partials(self):
        partials = self.prob.check_partials(compact_print=True, method="cs")
        tol = 1e-9
        for in_var in ["in1", "in2"]:
            err = partials["converter"][(f"{in_var}_serial", in_var)]
            check_error = err["abs error"]
            assert_near_equal(check_error.reverse, 0.0, tolerance=tol)
            assert_near_equal(check_error.forward, 0.0, tolerance=tol)
<<<<<<< HEAD
            if LooseVersion(openmdao.__version__) <= LooseVersion("3.36.0"):
                assert_near_equal(check_error.forward_reverse, 0.0, tolerance=tol)
            else:
                assert_near_equal(check_error.fwd_rev, 0.0, tolerance=tol)
=======
            assert_near_equal(check_error.fwd_rev, 0.0, tolerance=tol)
>>>>>>> 7bf276d7
        for out_var in ["out1", "out2"]:
            err = partials["converter"][(out_var, f"{out_var}_serial")]
            check_error = err["abs error"]
            assert_near_equal(check_error.reverse, 0.0, tolerance=tol)
            assert_near_equal(check_error.forward, 0.0, tolerance=tol)
<<<<<<< HEAD
            if LooseVersion(openmdao.__version__) <= LooseVersion("3.36.0"):
                assert_near_equal(check_error.forward_reverse, 0.0, tolerance=tol)
            else:
                assert_near_equal(check_error.fwd_rev, 0.0, tolerance=tol)
=======
            assert_near_equal(check_error.fwd_rev, 0.0, tolerance=tol)
>>>>>>> 7bf276d7


if __name__ == "__main__":
    unittest.main()<|MERGE_RESOLUTION|>--- conflicted
+++ resolved
@@ -75,27 +75,13 @@
             check_error = err["abs error"]
             assert_near_equal(check_error.reverse, 0.0, tolerance=tol)
             assert_near_equal(check_error.forward, 0.0, tolerance=tol)
-<<<<<<< HEAD
-            if LooseVersion(openmdao.__version__) <= LooseVersion("3.36.0"):
-                assert_near_equal(check_error.forward_reverse, 0.0, tolerance=tol)
-            else:
-                assert_near_equal(check_error.fwd_rev, 0.0, tolerance=tol)
-=======
             assert_near_equal(check_error.fwd_rev, 0.0, tolerance=tol)
->>>>>>> 7bf276d7
         for out_var in ["out1", "out2"]:
             err = partials["converter"][(out_var, f"{out_var}_serial")]
             check_error = err["abs error"]
             assert_near_equal(check_error.reverse, 0.0, tolerance=tol)
             assert_near_equal(check_error.forward, 0.0, tolerance=tol)
-<<<<<<< HEAD
-            if LooseVersion(openmdao.__version__) <= LooseVersion("3.36.0"):
-                assert_near_equal(check_error.forward_reverse, 0.0, tolerance=tol)
-            else:
-                assert_near_equal(check_error.fwd_rev, 0.0, tolerance=tol)
-=======
             assert_near_equal(check_error.fwd_rev, 0.0, tolerance=tol)
->>>>>>> 7bf276d7
 
 
 if __name__ == "__main__":
