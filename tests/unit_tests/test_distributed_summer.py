--- conflicted
+++ resolved
@@ -51,23 +51,6 @@
         partials = self.prob.check_partials(compact_print=True, method="cs")
         tol = 1e-9
 
-<<<<<<< HEAD
-        rel_error = partials["sumer"][("sumed_output", "dist_input1")]["rel error"]
-        assert_near_equal(rel_error.reverse, 0.0, tolerance=tol)
-        assert_near_equal(rel_error.forward, 0.0, tolerance=tol)
-        if LooseVersion(openmdao.__version__) <= LooseVersion("3.36.0"):
-            assert_near_equal(rel_error.forward_reverse, 0.0, tolerance=tol)
-        else:
-            assert_near_equal(rel_error.fwd_rev, 0.0, tolerance=tol)
-
-        rel_error = partials["sumer"][("sumed_output", "dist_input2")]["rel error"]
-        assert_near_equal(rel_error.reverse, 0.0, tolerance=tol)
-        assert_near_equal(rel_error.forward, 0.0, tolerance=tol)
-        if LooseVersion(openmdao.__version__) <= LooseVersion("3.36.0"):
-            assert_near_equal(rel_error.forward_reverse, 0.0, tolerance=tol)
-        else:
-            assert_near_equal(rel_error.fwd_rev, 0.0, tolerance=tol)
-=======
         check_error = partials["sumer"][("sumed_output", "dist_input1")]["abs error"]
         assert_near_equal(check_error.reverse, 0.0, tolerance=tol)
         assert_near_equal(check_error.forward, 0.0, tolerance=tol)
@@ -77,7 +60,6 @@
         assert_near_equal(check_error.reverse, 0.0, tolerance=tol)
         assert_near_equal(check_error.forward, 0.0, tolerance=tol)
         assert_near_equal(check_error.fwd_rev, 0.0, tolerance=tol)
->>>>>>> 7bf276d7
 
 
 if __name__ == "__main__":
