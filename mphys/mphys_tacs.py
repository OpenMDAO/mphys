--- conflicted
+++ resolved
@@ -5,8 +5,6 @@
 import numpy as np
 
 # from sum_loads import SumLoads
-
-from sum_loads import SumLoads
 
 class TacsMesh(om.ExplicitComponent):
     """
@@ -133,9 +131,9 @@
         node_indices = self._create_global_index_list_for_rank(node_size)
 
         # inputs
-        self.add_input('dv_struct', shape=ndv, src_indices=np.arange(ndv), desc='tacs design variables')
+        self.add_input('dv_struct', shape=ndv, desc='tacs design variables')
         self.add_input('x_s0', shape=node_size , src_indices=node_indices, desc='structural node coordinates')
-        self.add_input('F_summed', shape=state_size, src_indices=state_indices, desc='structural load vector')
+        self.add_input('f_s', shape=state_size, src_indices=state_indices, desc='structural load vector')
 
         # outputs
         # its important that we set this to zero since this displacement value is used for the first iteration of the aero
@@ -179,21 +177,12 @@
         if self.old_xs is None:
             self.old_xs = inputs['x_s0'].copy()
             update =  True
-<<<<<<< HEAD
 
         for xs, xs_old in zip(inputs['x_s0'],self.old_xs):
             if np.abs(xs - xs_old) > 0.:#1e-7:
                 self.old_xs = inputs['x_s0'].copy()
                 update =  True
 
-=======
-
-        for xs, xs_old in zip(inputs['x_s0'],self.old_xs):
-            if np.abs(xs - xs_old) > 0.:#1e-7:
-                self.old_xs = inputs['x_s0'].copy()
-                update =  True
-
->>>>>>> d04c7b05
         return update
 
     def _update_internal(self,inputs,outputs=None):
@@ -230,7 +219,6 @@
         tacs_assembler = self.tacs_assembler
         res  = self.res
         ans  = self.ans
-        #print ('apply_nonlinear')
 
         self._update_internal(inputs,outputs)
 
@@ -241,7 +229,7 @@
         tacs_assembler.assembleRes(res)
 
         # Add the external loads
-        res_array[:] -= inputs['F_summed']
+        res_array[:] -= inputs['f_s']
 
         # Apply BCs to the residual (forces)
         tacs_assembler.applyBCs(res)
@@ -255,13 +243,11 @@
         ans    = self.ans
         pc     = self.pc
         gmres  = self.gmres
-        #print ('solve_nonlinear')
-        #print('f_s', inputs['f_s'][:])
 
         self._update_internal(inputs)
         # solve the linear system
         force_array = force.getArray()
-        force_array[:] = inputs['F_summed']
+        force_array[:] = inputs['f_s']
         tacs_assembler.applyBCs(force)
 
         gmres.solve(force, ans)
@@ -358,8 +344,8 @@
                     d_outputs['u_s'] += np.array(res_array[:],dtype=float)
                     d_outputs['u_s'] -= np.array(after - before,dtype=np.float64)
 
-                if 'F_summed' in d_inputs:
-                    d_inputs['F_summed'] -= np.array(psi_array[:],dtype=float)
+                if 'f_s' in d_inputs:
+                    d_inputs['f_s'] -= np.array(psi_array[:],dtype=float)
 
                 if 'x_s0' in d_inputs:
                     xpt_sens = self.xpt_sens
@@ -757,7 +743,6 @@
         if 'mass' in outputs:
             func = functions.StructuralMass(self.tacs_assembler)
             outputs['mass'] = self.tacs_assembler.evalFunctions([func])
-            print('mass',outputs['mass'])
 
     def compute_jacvec_product(self,inputs, d_inputs, d_outputs, mode):
         if mode == 'fwd':
@@ -852,26 +837,6 @@
                 tacs_assembler=self.struct_solver
             ), promotes_inputs=['x_s0'], promotes_outputs=['f_s'])
 
-<<<<<<< HEAD
-        # sum aero, inertial, and fual loads: result is F_summed, which tacs accepts as an input
-        nnodes = int(self.struct_solver.createNodeVec().getArray().size/3)
-
-        self.add_subsystem('sum_loads',SumLoads(
-            load_size=nnodes*6,
-            load_list=['f_s']),
-            promotes_inputs=['f_s'],
-            promotes_outputs=['F_summed']
-        )
-        #load_list=['F_inertial','F_fuel','f_s']),
-
-        self.add_subsystem('solver', TacsSolver(
-            struct_solver=self.struct_solver,
-            struct_objects=self.struct_objects,
-            check_partials=self.check_partials),
-            promotes_inputs=['x_s0', 'dv_struct', 'F_summed'],
-            promotes_outputs=['u_s']
-        )
-=======
         if self.options['conduction']:
             self.add_subsystem('solver', TacsSolver_Conduction(
                 struct_solver=self.struct_solver,
@@ -889,6 +854,7 @@
                 promotes_outputs=['u_s']
             )
         # sum aero, inertial, and fual loads: result is F_summed, which tacs accepts as an input
+        nnodes = int(self.struct_solver.createNodeVec().getArray().size/3)
 
         vec_size_g = np.sum(self.comm.gather(self.struct_solver.getNumOwnedNodes()*6))
         vec_size_g = int(self.comm.bcast(vec_size_g))
@@ -911,7 +877,6 @@
     # def configure(self):
     #     if not self.options['conduction']:
     #         self.connect('u_s', 'funcs.u_s')
->>>>>>> d04c7b05
 
 
 class TACSFuncsGroup(om.Group):
@@ -949,57 +914,36 @@
         # super(TACS_builder, self).__init__(options)
         self.options = options
         self.check_partials = check_partials
-<<<<<<< HEAD
-        self.solver = None
-
-    # api level method for all builders
-    def init_solver(self, comm):
-        if self.solver is None:
-=======
         self.conduction = conduction
 
 
     # api level method for all builders
     def init_solver(self, comm):
         # if self.solver is None:
->>>>>>> d04c7b05
-
-            solver_dict={}
-
-            mesh = TACS.MeshLoader(comm)
-            mesh.scanBDFFile(self.options['mesh_file'])
-
-            ndof, ndv = self.options['add_elements'](mesh)
-            self.n_dv_struct = ndv
-
-            tacs_assembler = mesh.createTACS(ndof)
-
-            nnodes = int(tacs_assembler.createNodeVec().getArray().size / 3)
-
-<<<<<<< HEAD
-            mat = tacs_assembler.createFEMat()
-            pc = TACS.Pc(mat)
-=======
+
+        solver_dict={}
+
+        mesh = TACS.MeshLoader(comm)
+        mesh.scanBDFFile(self.options['mesh_file'])
+
+        ndof, ndv = self.options['add_elements'](mesh)
+        self.n_dv_struct = ndv
+
+        tacs_assembler = mesh.createTACS(ndof)
+
+        nnodes = int(tacs_assembler.createNodeVec().getArray().size / 3)
+
         if self.conduction:
             mat = tacs_assembler.createSchurMat()
         else:
             mat = tacs_assembler.createFEMat()
 
         pc = TACS.Pc(mat)
->>>>>>> d04c7b05
-
-            subspace = 100
-            restarts = 2
-            gmres = TACS.KSM(mat, pc, subspace, restarts)
-
-<<<<<<< HEAD
-            solver_dict['ndv']    = ndv
-            solver_dict['ndof']   = ndof
-            solver_dict['nnodes'] = nnodes
-            solver_dict['get_funcs'] = self.options['get_funcs']
-            if 'f5_writer' in self.options.keys():
-                solver_dict['f5_writer'] = self.options['f5_writer']
-=======
+
+        subspace = 100
+        restarts = 2
+        gmres = TACS.KSM(mat, pc, subspace, restarts)
+
         solver_dict['ndv']    = ndv
         solver_dict['ndof']   = ndof
         solver_dict['nnodes'] = nnodes
@@ -1011,19 +955,18 @@
 
         if 'f5_writer' in self.options.keys():
             solver_dict['f5_writer'] = self.options['f5_writer']
->>>>>>> d04c7b05
-
-            # check if the user provided a load function
-            if 'load_function' in self.options:
-                solver_dict['load_function'] = self.options['load_function']
-
-            self.solver_dict=solver_dict
-
-            # put the rest of the stuff in a tuple
-            solver_objects = [mat, pc, gmres, solver_dict]
-
-            self.solver = tacs_assembler
-            self.solver_objects = solver_objects
+
+        # check if the user provided a load function
+        if 'load_function' in self.options:
+            solver_dict['load_function'] = self.options['load_function']
+
+        self.solver_dict=solver_dict
+
+        # put the rest of the stuff in a tuple
+        solver_objects = [mat, pc, gmres, solver_dict]
+
+        self.solver = tacs_assembler
+        self.solver_objects = solver_objects
 
     # api level method for all builders
     def get_solver(self):
