import numpy as np

import openmdao.api as om
from openmdao.utils.mpi import MPI

from mphys.builder import Builder
from mphys.mask_converter import MaskedConverter, UnmaskedConverter, MaskedVariableDescription
from tacs import pyTACS
from openmdao.utils.mpi import MPI
import copy


class TacsMesh(om.IndepVarComp):
    """
    Component to read the initial mesh coordinates with TACS
    """

    def initialize(self):
        self.options.declare('fea_assembler', default=None, desc='the pytacs object itself', recordable=False)

    def setup(self):
        fea_assembler = self.options['fea_assembler']
        xpts = fea_assembler.getOrigNodes()
        self.add_output('x_struct0', distributed=True, val=xpts, shape=xpts.size,
                        desc='structural node coordinates', tags=['mphys_coordinates'])


class TacsMeshGroup(om.Group):

    def initialize(self):
        self.options.declare('fea_assembler', default=None, desc='the pytacs object itself', recordable=False)

    def setup(self):
        fea_assembler = self.options['fea_assembler']
        self.add_subsystem('fea_mesh', TacsMesh(fea_assembler=fea_assembler))

        # Identify tacs nodes corresponding to lagrange multipliers. These are nodes that are typically added in tacs
        # whenever an element using a lagrange multiplier formulation is used (such as an RBE). It is important that
        # these nodes not be included included in the aerostructural coupling procedure, as they a purely mathematical constructs.
        # We'll use this information later to create a mask for filtering out these nodes in the coupling procedure.
        nnodes = fea_assembler.getNumOwnedNodes()
        nmult = fea_assembler.getNumOwnedMultiplierNodes()
        mask_input = MaskedVariableDescription('x_struct0', shape=nnodes * 3, tags=['mphys_coordinates'])
        mask_output = MaskedVariableDescription('x_struct0_masked', shape=(nnodes - nmult) * 3,
                                                tags=['mphys_coordinates'])
        mult_ids = fea_assembler.getLocalMultiplierNodeIDs()
        mask = np.zeros([nnodes, 3], dtype=bool)
        mask[:, :] = True
        mask[mult_ids, :] = False
        masker = MaskedConverter(input=mask_input, output=mask_output, mask=mask.flatten(), distributed=True)
        self.add_subsystem('masker', masker,
                           promotes_outputs=[('x_struct0_masked', 'x_struct0')])

        self.connect('fea_mesh.x_struct0', 'masker.x_struct0')


class TacsDVComp(om.ExplicitComponent):
    """
    Component for splitting serial tacs design variable from top level
    into distributed vector used by tacs.
    """

    def initialize(self):
        self.options.declare('fea_assembler', default=None, desc='the pytacs object itself', recordable=False)
        self.options.declare('initial_dv_vals', default=None, desc='initial values for global design variable vector')

    def setup(self):
        self.fea_assembler = self.options['fea_assembler']
        self.src_indices = self.get_dv_src_indices()
        vals = self.options['initial_dv_vals']
        ndv = self.fea_assembler.getNumDesignVars()
        self.add_input('dv_struct_serial', desc='serial design vector holding all tacs design variable values',
                       val=vals, distributed=False, tags=['mphys_input'])
        self.add_output('dv_struct', desc='distributed design vector holding tacs design variable values\
                        for this proc', shape=ndv, distributed=True, tags=['mphys_coupling'])

    def compute(self, inputs, outputs):
        outputs['dv_struct'] = inputs['dv_struct_serial'][self.src_indices]

    def compute_jacvec_product(self, inputs, d_inputs, d_outputs, mode):
        if mode == 'fwd':
            if 'dv_struct' in d_outputs:
                d_outputs['dv_struct'] += d_inputs['dv_struct_serial'][self.src_indices]
        else:  # mode == 'rev'
            if 'dv_struct_serial' in d_inputs:
                d_inputs['dv_struct_serial'][self.src_indices] += d_outputs['dv_struct']

    def get_dv_src_indices(self):
        """
        Method to get src_indices on each processor
        for tacs distributed design variable vec
        """
        if MPI is not None and self.comm.size > 1:
            local_ndvs = self.fea_assembler.getNumDesignVars()
            all_proc_ndvs = self.comm.gather(local_ndvs, root=0)
            all_proc_indices = []
            if self.comm.rank == 0:
                tot_ndvs = 0
                for proc_i in range(self.comm.size):
                    local_ndvs = all_proc_ndvs[proc_i]
                    proc_indices = np.arange(tot_ndvs, tot_ndvs + local_ndvs)
                    all_proc_indices.append(proc_indices)
                    tot_ndvs += local_ndvs
            local_dv_indices = self.comm.scatter(all_proc_indices, root=0)
            return local_dv_indices
        else:
            ndvs = len(self.options['initial_dv_vals'])
            all_dv_indices = np.arange(ndvs)
            return all_dv_indices


class TacsPrecouplingGroup(om.Group):

    def initialize(self):
        self.options.declare('fea_assembler', default=None, desc='the pytacs object itself', recordable=False)
        self.options.declare('initial_dv_vals', default=None, desc='initial values for global design variable vector')

    def setup(self):
        # Promote state variables/rhs with physics-specific tag that MPhys expects
        promotes_inputs = [('dv_struct_serial', 'dv_struct')]

        fea_assembler = self.options['fea_assembler']
        initial_dv_vals = self.options['initial_dv_vals']

        self.add_subsystem('distributor',
                           TacsDVComp(fea_assembler=fea_assembler, initial_dv_vals=initial_dv_vals),
                           promotes_inputs=promotes_inputs)

        nnodes = fea_assembler.getNumOwnedNodes()
        nmult = fea_assembler.getNumOwnedMultiplierNodes()
        unmask_output = MaskedVariableDescription('x_struct0', shape=nnodes * 3, tags=['mphys_coordinates'])
        unmask_input = MaskedVariableDescription('x_struct0_masked', shape=(nnodes - nmult) * 3,
                                                 tags=['mphys_coordinates'])
        mult_ids = fea_assembler.getLocalMultiplierNodeIDs()
        mask = np.zeros([nnodes, 3], dtype=bool)
        mask[:, :] = True
        mask[mult_ids, :] = False
        vals = fea_assembler.getOrigNodes()
        unmasker = UnmaskedConverter(input=unmask_input, output=unmask_output, mask=mask.flatten(), default_values=vals,
                                     distributed=True)
        self.add_subsystem('unmasker', unmasker,
                           promotes_inputs=[('x_struct0_masked', 'x_struct0')])

class TacsSolver(om.ImplicitComponent):
    """
    Component to perform TACS steady analysis

    Assumptions:
        - The TACS steady residual is R = K * u_s - f_s = 0

    """

    def initialize(self):
        self.options.declare('fea_assembler', recordable=False)
        self.options.declare('conduction', default=False)
        self.options.declare('check_partials')
        self.options.declare('coupled', default=False)

        self.fea_assembler = None

        self.transposed = False
        self.check_partials = False

        self.old_dvs = None
        self.old_xs = None

    def setup(self):
        self.check_partials = self.options['check_partials']
        self.fea_assembler = self.options['fea_assembler']
        self.conduction = self.options['conduction']
        self.coupled = self.options['coupled']

        if self.conduction:
            self.states_name = 'T_conduct'
            self.rhs_name = 'q_conduct'
        else:
            self.states_name = 'u_struct'
            self.rhs_name = 'f_struct'

        # OpenMDAO setup
        local_ndvs = self.fea_assembler.getNumDesignVars()
        self.ndof = self.fea_assembler.getVarsPerNode()
        state_size = self.fea_assembler.getNumOwnedNodes() * self.ndof

        # inputs
        self.add_input('dv_struct', distributed=True, shape=local_ndvs,
                       desc='tacs distributed design variables', tags=['mphys_coupling'])
        self.add_input('x_struct0', distributed=True, shape_by_conn=True,
                       desc='distributed structural node coordinates', tags=['mphys_coordinates'])
        if self.coupled:
            self.add_input(self.rhs_name, distributed=True, shape=state_size, val=0.0,
                           desc='coupling load vector', tags=['mphys_coupling'])

        # outputs
        # its important that we set this to zero since this displacement value is used for the first iteration of the aero
        self.add_output(self.states_name, distributed=True, shape=state_size, val=np.zeros(state_size),
                        desc='structural state vector', tags=['mphys_coupling'])

    def _need_update(self, inputs):
        update = True

        if self.old_dvs is None:
            self.old_dvs = inputs['dv_struct'].copy()
            update = True

        for dv, dv_old in zip(inputs['dv_struct'], self.old_dvs):
            if np.abs(dv - dv_old) > 0.:  # 1e-7:
                self.old_dvs = inputs['dv_struct'].copy()
                update = True

        if self.old_xs is None:
            self.old_xs = inputs['x_struct0'].copy()
            update = True

        for xs, xs_old in zip(inputs['x_struct0'], self.old_xs):
            if np.abs(xs - xs_old) > 0.:  # 1e-7:
                self.old_xs = inputs['x_struct0'].copy()
                update = True
        tmp = [update]
        # Perform all reduce to check if any other procs came back True
        update = self.comm.allreduce(tmp)[0]
        return update

    def _update_internal(self, inputs, outputs=None):
        if self._need_update(inputs):
            self.sp.setDesignVars(inputs['dv_struct'])
            self.sp.setNodes(inputs['x_struct0'])
        if outputs is not None:
            self.sp.setVariables(outputs[self.states_name])
        self.sp._updateAssemblerVars()

    def apply_nonlinear(self, inputs, outputs, residuals):
        self._update_internal(inputs, outputs)

        if self.coupled:
            Fext = inputs[self.rhs_name]
        else:
            Fext = None

        self.sp.getResidual(res=residuals[self.states_name], Fext=Fext)

    def solve_nonlinear(self, inputs, outputs):
        self._update_internal(inputs)

        if self.coupled:
            Fext = inputs[self.rhs_name]
        else:
            Fext = None

        self.sp.solve(Fext=Fext)
        self.sp.getVariables(states=outputs[self.states_name])

    def solve_linear(self, d_outputs, d_residuals, mode):
        if mode == 'fwd':
            if self.check_partials:
                print('solver fwd')
            else:
                raise ValueError('forward mode requested but not implemented')

        if mode == 'rev':
            self.sp.solveAdjoint(d_outputs[self.states_name], d_residuals[self.states_name])

    def apply_linear(self, inputs, outputs, d_inputs, d_outputs, d_residuals, mode):
        self._update_internal(inputs, outputs)
        if mode == 'fwd':
            if not self.check_partials:
                raise ValueError('TACS forward mode requested but not implemented')

        if mode == 'rev':
            if self.states_name in d_residuals:

                if self.states_name in d_outputs:
                    self.sp.addTransposeJacVecProduct(d_residuals[self.states_name],
                                                      d_outputs[self.states_name])

                if self.rhs_name in d_inputs:
                    array_w_bcs = d_residuals[self.states_name].copy()
                    self.fea_assembler.applyBCsToVec(array_w_bcs)
                    d_inputs[self.rhs_name] -= array_w_bcs

                if 'x_struct0' in d_inputs:
                    self.sp.addAdjointResXptSensProducts([d_residuals[self.states_name]], [d_inputs['x_struct0']],
                                                         scale=1.0)

                if 'dv_struct' in d_inputs:
                    self.sp.addAdjointResProducts([d_residuals[self.states_name]], [d_inputs['dv_struct']],
                                                  scale=1.0)

    def _design_vector_changed(self, x):
        if self.x_save is None:
            self.x_save = x.copy()
            return True
        elif not np.allclose(x, self.x_save, rtol=1e-10, atol=1e-10):
            self.x_save = x.copy()
            return True
        else:
            return False

    def set_sp(self, sp):
        self.sp = sp


class TacsFunctions(om.ExplicitComponent):
    """
    Component to compute TACS functions
    """

    def initialize(self):
        self.options.declare('fea_assembler', recordable=False)
        self.options.declare('conduction', default=False)
        self.options.declare('check_partials')
        self.options.declare("write_solution")

        self.fea_assembler = None

        self.check_partials = False

    def setup(self):
        self.fea_assembler = self.options['fea_assembler']
        self.check_partials = self.options['check_partials']
        self.write_solution = self.options["write_solution"]
        self.conduction = self.options["conduction"]
        self.solution_counter = 0

        if self.conduction:
            self.states_name = 'T_conduct'
        else:
            self.states_name = 'u_struct'

        # TACS part of setup
        local_ndvs = self.fea_assembler.getNumDesignVars()

        # OpenMDAO part of setup
        self.add_input('dv_struct', distributed=True, shape=local_ndvs,
                       desc='tacs design variables', tags=['mphys_coupling'])
        self.add_input('x_struct0', distributed=True, shape_by_conn=True, desc='structural node coordinates',
                       tags=['mphys_coordinates'])
        self.add_input(self.states_name, distributed=True, shape_by_conn=True, desc='structural state vector',
                       tags=['mphys_coupling'])

    def mphys_set_sp(self, sp):
        # this is the external function to set the sp to this component
        self.sp = sp

        # Add eval funcs as outputs
        for func_name in self.sp.functionList:
            self.add_output(func_name, distributed=False, shape=1, tags=["mphys_result"])

    def _update_internal(self, inputs):
        self.sp.setDesignVars(inputs['dv_struct'])
        self.sp.setNodes(inputs['x_struct0'])
        self.sp.setVariables(inputs[self.states_name])

    def compute(self, inputs, outputs):
        self._update_internal(inputs)

        # Evaluate functions
        funcs = {}
        self.sp.evalFunctions(funcs)
        for key in funcs:
            # Remove struct problem name from key
            func_name = key.replace(self.sp.name + '_', '')
            outputs[func_name] = funcs[key]

        if self.write_solution:
            # write the solution files.
            self.sp.writeSolution(number=self.solution_counter)
            self.solution_counter += 1

    def compute_jacvec_product(self, inputs, d_inputs, d_outputs, mode):
        if mode == 'fwd':
            if not self.check_partials:
                raise ValueError('TACS forward mode requested but not implemented')
        if mode == 'rev':
            # always update internal because same tacs object could be used by multiple scenarios
            # and we need to load this scenario's state back into TACS before doing derivatives
            self._update_internal(inputs)

            for func_name in d_outputs:
                if MPI and self.comm.size > 1:
                    full = np.zeros(d_outputs[func_name].size)
                    self.comm.Allreduce(d_outputs[func_name], full, op=MPI.SUM)
                    d_func = full
                else:
                    d_func = d_outputs[func_name]

                if 'dv_struct' in d_inputs:
                    self.sp.addDVSens([func_name], [d_inputs['dv_struct']], scale=d_func)

                if 'x_struct0' in d_inputs:
                    self.sp.addXptSens([func_name], [d_inputs['x_struct0']], scale=d_func)

                if self.states_name in d_inputs:
                    sv_sens = np.zeros_like(d_inputs[self.states_name])
                    self.sp.addSVSens([func_name], [sv_sens])
                    d_inputs[self.states_name][:] += sv_sens * d_func


class TacsCouplingGroup(om.Group):
    def initialize(self):
        self.options.declare('fea_assembler', recordable=False)
        self.options.declare('check_partials')
        self.options.declare('conduction', default=False)
        self.options.declare('coupled', default=False)

    def setup(self):
        self.fea_assembler = self.options['fea_assembler']
        self.check_partials = self.options['check_partials']
        self.coupled = self.options['coupled']
        self.conduction = self.options['conduction']

        # Promote state variables/rhs with physics-specific tag that MPhys expects
        promotes_inputs = [('x_struct0', 'unmasker.x_struct0'), ('dv_struct', 'distributor.dv_struct')]
        if self.conduction:
            self.states_name = 'T_conduct'
            self.rhs_name = 'q_conduct'
        else:
            self.states_name = 'u_struct'
            self.rhs_name = 'f_struct'

        # Identify tacs nodes corresponding to lagrange multipliers. These are nodes that are typically added in tacs
        # whenever an element using a lagrange multiplier formulation is used (such as an RBE). It is important that
        # these nodes not be included included in the aerostructural coupling procedure, as they a purely mathematical constructs.
        # We'll use this information later to create a mask for filtering out these nodes in the coupling procedure.
        nnodes = self.fea_assembler.getNumOwnedNodes()
        nmult = self.fea_assembler.getNumOwnedMultiplierNodes()
        vpn = self.fea_assembler.getVarsPerNode()
        mult_ids = self.fea_assembler.getLocalMultiplierNodeIDs()
        mask = np.zeros([nnodes, vpn], dtype=bool)
        mask[:, :] = True
        mask[mult_ids, :] = False

        # Create an unmasking component to process the coupled force vector from the aerostructural
        # load transfer component. This component takes the masked load vector (length = vpn * (nnodes - nmult))
        # and creates an unmasked load vector (length = vpn * nnodes), by inserting 0.0 for the forces on
        # the multiplier nodes
        if self.coupled:
            unmask_output = MaskedVariableDescription(self.rhs_name, shape=nnodes * vpn, tags=['mphys_coupling'])
            unmask_input = MaskedVariableDescription(self.rhs_name + '_masked', shape=(nnodes - nmult) * vpn,
                                                     tags=['mphys_coupling'])
            unmasker = UnmaskedConverter(input=unmask_input, output=unmask_output, mask=mask.flatten(),
                                         distributed=True)
            self.add_subsystem('unmasker', unmasker,
                               promotes_inputs=[(self.rhs_name + '_masked', self.rhs_name)])

        self.add_subsystem('solver',
                           TacsSolver(fea_assembler=self.fea_assembler, check_partials=self.check_partials,
                                      coupled=self.coupled, conduction=self.conduction),
                           promotes_inputs=promotes_inputs)

        # Create a masking component to process the full structural displacement vector (length = vpn * nnodes)
        # and remove indices corresponding to multiplier nodes (length = vpn*(nnodes - nmult)).
        mask_input = MaskedVariableDescription(self.states_name, shape=nnodes * vpn, tags=['mphys_coupling'])
        mask_output = MaskedVariableDescription(self.states_name + '_masked', shape=(nnodes - nmult) * vpn,
                                                tags=['mphys_coupling'])
        masker = MaskedConverter(input=mask_input, output=mask_output, mask=mask.flatten(), distributed=True)
        self.add_subsystem('masker', masker,
                           promotes_outputs=[(self.states_name + '_masked', self.states_name)])

        self.connect('solver.' + self.states_name, 'masker.' + self.states_name)

        if self.coupled:
            self.connect('unmasker.' + self.rhs_name, 'solver.' + self.rhs_name)

        # Default structural problem
        sp = self.fea_assembler.createStaticProblem(name='default')
        self.mphys_set_sp(sp)

    def mphys_set_sp(self, sp):
        """
        Allows user to attach custom structural problem. The problem can include
        fixed structural loads that may have been added to the problem by the user.
        """
        # set the struct problem
        self.sp = sp
        self.solver.set_sp(sp)

class TACSFuncsGroup(om.Group):
    def initialize(self):
        self.options.declare('fea_assembler', recordable=False)
        self.options.declare('check_partials')
        self.options.declare('conduction', default=False)
        self.options.declare('write_solution')

    def setup(self):
        self.fea_assembler = self.options['fea_assembler']
        self.check_partials = self.options['check_partials']
        self.conduction = self.options['conduction']
        self.write_solution = self.options['write_solution']

        # Promote state variables with physics-specific tag that MPhys expects
        if self.conduction:
            promotes_inputs = [('T_conduct', 'solver.T_conduct'), ('x_struct0', 'unmasker.x_struct0'),
                               ('dv_struct', 'distributor.dv_struct')]
        else:
            promotes_inputs = [('u_struct', 'solver.u_struct'), ('x_struct0', 'unmasker.x_struct0'),
                               ('dv_struct', 'distributor.dv_struct')]

        self.add_subsystem('funcs', TacsFunctions(
            fea_assembler=self.fea_assembler,
            check_partials=self.check_partials,
            conduction=self.conduction,
            write_solution=self.write_solution),
                           promotes_inputs=promotes_inputs,
                           promotes_outputs=['*']
                           )

        # Default structural problem
        sp = self.fea_assembler.createStaticProblem(name='default')
        self.mphys_set_sp(sp)

    def mphys_set_sp(self, sp):
        # this is the external function to set the sp to this component
        self.sp = sp
        self.funcs.mphys_set_sp(sp)


class TacsBuilder(Builder):

    def __init__(self, options, check_partials=False, conduction=False, coupled=True, write_solution=True):
        self.options = copy.deepcopy(options)
        self.check_partials = check_partials
        # Flag to switch to tacs conduction solver (False->structural)
        self.conduction = conduction
        # Flag to turn on f5 file writer
        self.write_solution = write_solution
        # Flag to turn on coupling variables
        self.coupled = coupled

    def initialize(self, comm):
        pytacs_options = copy.deepcopy(self.options)
        bdf_file = pytacs_options.pop('mesh_file')

        # Load optional user-defined callback function for setting up tacs elements
        if 'element_callback' in pytacs_options:
            element_callback = pytacs_options.pop('element_callback')
        else:
            element_callback = None

        # Create pytacs instance
        self.fea_assembler = pyTACS(bdf_file, options=pytacs_options, comm=comm)
        self.comm = comm

        # Set up elements and TACS assembler
        self.fea_assembler.initialize(element_callback)

<<<<<<< HEAD
    def get_coupling_group_subsystem(self):
        return TacsCouplingGroup(fea_assembler=self.fea_assembler,
                                 check_partials=self.check_partials,
                                 coupled=self.coupled)

    def get_mesh_coordinate_subsystem(self):
        return TacsMeshGroup(fea_assembler=self.fea_assembler)

    def get_pre_coupling_subsystem(self):
        initial_dvs = self.get_initial_dvs()
        return TacsPrecouplingGroup(fea_assembler=self.fea_assembler, initial_dv_vals=initial_dvs)

    def get_post_coupling_subsystem(self):

=======
    def get_coupling_group_subsystem(self, scenario_name=None):
        return TacsGroup(tacs_assembler=self.tacs_assembler,
                         solver_objects=self.solver_objects,
                         check_partials=self.check_partials)

    def get_mesh_coordinate_subsystem(self, scenario_name=None):
        return TacsMesh(tacs_assembler=self.tacs_assembler)

    def get_post_coupling_subsystem(self, scenario_name=None):
>>>>>>> 2590f659
        return TACSFuncsGroup(
            fea_assembler=self.fea_assembler,
            check_partials=self.check_partials,
            conduction=self.conduction,
            write_solution=self.write_solution
        )

    def get_ndof(self):
        return self.fea_assembler.getVarsPerNode()

    def get_number_of_nodes(self):
        """
        Get the number of nodes on this processor,
        not including lagrange multiplier nodes
        """
        nnodes = self.fea_assembler.getNumOwnedNodes()
        nmult = self.fea_assembler.getNumOwnedMultiplierNodes()
        return nnodes - nmult

    def get_initial_dvs(self):
        """
        Get an array holding all dvs values that have been added to TACS
        """
        if MPI is not None and self.comm.size > 1:
            # Get DVs locally owned by this processor
            local_dvs = self.fea_assembler.getOrigDesignVars()
            local_dvs = local_dvs.astype(float)
            # Size of design variable on this processor
            local_ndvs = self.fea_assembler.getNumDesignVars()
            # Size of design variable vector on each processor
            dv_sizes = self.comm.allgather(local_ndvs)
            # Offsets for global design variable vector
            offsets = np.zeros(self.comm.size, dtype=int)
            offsets[1:] = np.cumsum(dv_sizes)[:-1]
            # Gather the portions of the design variable array distributed across each processor
            tot_ndvs = self.fea_assembler.getTotalNumDesignVars()
            global_dvs = np.zeros(tot_ndvs, dtype=local_dvs.dtype)
            self.comm.Allgatherv(local_dvs, [global_dvs, dv_sizes, offsets, MPI.DOUBLE])
            # return the global dv array
            return global_dvs
        else:
            return self.fea_assembler.getOrigDesignVars()

    def get_ndv(self):
        """
        Get total number of structural design variables across all procs
        """
        return self.fea_assembler.getTotalNumDesignVars()

    def get_solver(self):
        # this method is only used by the RLT transfer scheme
        return self.fea_assembler.assembler

    def get_fea_assembler(self):
        """
        Returns underlying pytacs object.
        """
        return self.fea_assembler<|MERGE_RESOLUTION|>--- conflicted
+++ resolved
@@ -1,7 +1,6 @@
 import numpy as np
 
 import openmdao.api as om
-from openmdao.utils.mpi import MPI
 
 from mphys.builder import Builder
 from mphys.mask_converter import MaskedConverter, UnmaskedConverter, MaskedVariableDescription
@@ -23,7 +22,6 @@
         xpts = fea_assembler.getOrigNodes()
         self.add_output('x_struct0', distributed=True, val=xpts, shape=xpts.size,
                         desc='structural node coordinates', tags=['mphys_coordinates'])
-
 
 class TacsMeshGroup(om.Group):
 
@@ -402,12 +400,14 @@
         self.options.declare('check_partials')
         self.options.declare('conduction', default=False)
         self.options.declare('coupled', default=False)
+        self.options.declare('scenario_name', default=None)
 
     def setup(self):
         self.fea_assembler = self.options['fea_assembler']
         self.check_partials = self.options['check_partials']
         self.coupled = self.options['coupled']
         self.conduction = self.options['conduction']
+        self.scenario_name = self.options['scenario_name']
 
         # Promote state variables/rhs with physics-specific tag that MPhys expects
         promotes_inputs = [('x_struct0', 'unmasker.x_struct0'), ('dv_struct', 'distributor.dv_struct')]
@@ -462,8 +462,13 @@
         if self.coupled:
             self.connect('unmasker.' + self.rhs_name, 'solver.' + self.rhs_name)
 
-        # Default structural problem
-        sp = self.fea_assembler.createStaticProblem(name='default')
+        if self.scenario_name is None:
+            # Default structural problem
+            name = 'default'
+        else:
+            name = self.scenario_name
+        sp = self.fea_assembler.createStaticProblem(name=name)
+
         self.mphys_set_sp(sp)
 
     def mphys_set_sp(self, sp):
@@ -480,12 +485,14 @@
         self.options.declare('fea_assembler', recordable=False)
         self.options.declare('check_partials')
         self.options.declare('conduction', default=False)
+        self.options.declare('scenario_name', default=None)
         self.options.declare('write_solution')
 
     def setup(self):
         self.fea_assembler = self.options['fea_assembler']
         self.check_partials = self.options['check_partials']
         self.conduction = self.options['conduction']
+        self.scenario_name = self.options['scenario_name']
         self.write_solution = self.options['write_solution']
 
         # Promote state variables with physics-specific tag that MPhys expects
@@ -505,8 +512,12 @@
                            promotes_outputs=['*']
                            )
 
-        # Default structural problem
-        sp = self.fea_assembler.createStaticProblem(name='default')
+        if self.scenario_name is None:
+            # Default structural problem
+            name = 'default'
+        else:
+            name = self.scenario_name
+        sp = self.fea_assembler.createStaticProblem(name=name)
         self.mphys_set_sp(sp)
 
     def mphys_set_sp(self, sp):
@@ -544,37 +555,26 @@
         # Set up elements and TACS assembler
         self.fea_assembler.initialize(element_callback)
 
-<<<<<<< HEAD
-    def get_coupling_group_subsystem(self):
+    def get_coupling_group_subsystem(self, scenario_name=None):
         return TacsCouplingGroup(fea_assembler=self.fea_assembler,
                                  check_partials=self.check_partials,
-                                 coupled=self.coupled)
-
-    def get_mesh_coordinate_subsystem(self):
+                                 coupled=self.coupled,
+                                 scenario_name=scenario_name)
+
+    def get_mesh_coordinate_subsystem(self, scenario_name=None):
         return TacsMeshGroup(fea_assembler=self.fea_assembler)
 
-    def get_pre_coupling_subsystem(self):
+    def get_pre_coupling_subsystem(self, scenario_name=None):
         initial_dvs = self.get_initial_dvs()
         return TacsPrecouplingGroup(fea_assembler=self.fea_assembler, initial_dv_vals=initial_dvs)
 
-    def get_post_coupling_subsystem(self):
-
-=======
-    def get_coupling_group_subsystem(self, scenario_name=None):
-        return TacsGroup(tacs_assembler=self.tacs_assembler,
-                         solver_objects=self.solver_objects,
-                         check_partials=self.check_partials)
-
-    def get_mesh_coordinate_subsystem(self, scenario_name=None):
-        return TacsMesh(tacs_assembler=self.tacs_assembler)
-
     def get_post_coupling_subsystem(self, scenario_name=None):
->>>>>>> 2590f659
         return TACSFuncsGroup(
             fea_assembler=self.fea_assembler,
             check_partials=self.check_partials,
             conduction=self.conduction,
-            write_solution=self.write_solution
+            write_solution=self.write_solution,
+            scenario_name=scenario_name
         )
 
     def get_ndof(self):
