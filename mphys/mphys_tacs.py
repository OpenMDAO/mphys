--- conflicted
+++ resolved
@@ -29,11 +29,7 @@
         print('mesher x_struct0', node_size)
 
         self.surface_nodes = self.options['surface_nodes']
-<<<<<<< HEAD
-        self.add_output('x_s0', shape=node_size, desc='structural node coordinates', tags=['solver', 'funcs'])
-=======
-        self.add_output('x_struct0', shape=node_size, desc='structural node coordinates')
->>>>>>> 5f1fb47a
+        self.add_output('x_struct0', shape=node_size, desc='structural node coordinates', tags=['solver', 'funcs'])
 
         # self.add_output('x_struct0_surface', shape= self.surface_nodes.size, desc='structural node coordinates')
 
@@ -140,11 +136,7 @@
 
         # outputs
         # its important that we set this to zero since this displacement value is used for the first iteration of the aero
-<<<<<<< HEAD
-        self.add_output('u_s', shape=state_size, val = np.zeros(state_size),desc='structural state vector', tags='funcs')
-=======
-        self.add_output('u_struct', shape=state_size, val = np.zeros(state_size),desc='structural state vector')
->>>>>>> 5f1fb47a
+        self.add_output('u_struct', shape=state_size, val = np.zeros(state_size),desc='structural state vector', tags='funcs')
 
         # partials
         #self.declare_partials('u_struct',['dv_struct','x_struct0','f_struct'])
@@ -901,11 +893,7 @@
             struct_solver=self.struct_solver,
             struct_objects=self.struct_objects,
             check_partials=self.check_partials),
-<<<<<<< HEAD
-            promotes_inputs=['x_s0', 'dv_struct', 'u_s']
-=======
-            promotes_inputs=['x_struct0', 'dv_struct']
->>>>>>> 5f1fb47a
+            promotes_inputs=['x_struct0', 'dv_struct', 'u_struct']
         )
 
         self.add_subsystem('mass', TacsMass(
@@ -990,19 +978,6 @@
     def get_mesh_element(self):
         return TacsMesh(struct_solver=self.solver)
 
-<<<<<<< HEAD
-=======
-    def get_mesh_connections(self):
-        return {
-            'solver':{
-                'x_struct0'  : 'x_struct0',
-            },
-            'funcs':{
-                'x_struct0'  : 'x_struct0',
-            },
-        }
-
->>>>>>> 5f1fb47a
     def get_scenario_element(self):
         return TACSFuncsGroup(
             solver=self.solver,
@@ -1010,20 +985,6 @@
             check_partials=self.check_partials
         )
 
-<<<<<<< HEAD
-=======
-    def get_scenario_connections(self):
-        # this is the stuff we want to be connected
-        # between the solver and the functionals.
-        # these variables FROM the solver are connected
-        # TO the funcs element. So the solver has output
-        # and funcs has input. key is the output,
-        # variable is the input in the returned dict.
-        return {
-            'u_struct'    : 'funcs.u_struct',
-        }
-
->>>>>>> 5f1fb47a
     def get_ndof(self):
         return self.solver_dict['ndof']
 
