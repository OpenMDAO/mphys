import warnings
from copy import deepcopy
import numpy as np

import openmdao.api as om


class Server:
    """
    A class that serves as an OpenMDAO model analysis server. Launched
    by a server run file by the ServerManager and runs on an HPC job,
    awaiting design variables to evaluate and sending back resulting
    function or derivative information.

    To make a particular derived class, implement the _parse_incoming_message
    and _send_outputs_to_client functions.

    Parameters
    ----------
    get_om_group_function_pointer : function pointer
        Pointer to the OpenMDAO/MPhys group to evaluate on the server
    ignore_setup_warnings : bool
        Whether to ignore OpenMDAO setup warnings
    ignore_runtime_warnings : bool
        Whether to ignore OpenMDAO runtime warnings
    rerun_initial_design : bool
        Whether to evaluate the baseline design upon starup
    """
<<<<<<< HEAD
    def __init__(self, get_om_group_function_pointer,
                 ignore_setup_warnings = False,
                 ignore_runtime_warnings = False,
                 rerun_initial_design = False,
                 write_n2 = False):
=======

    def __init__(
        self,
        get_om_group_function_pointer,
        ignore_setup_warnings=False,
        ignore_runtime_warnings=False,
        rerun_initial_design=False,
    ):
>>>>>>> 08c921d2

        self.get_om_group_function_pointer = get_om_group_function_pointer
        self.ignore_setup_warnings = ignore_setup_warnings
        self.ignore_runtime_warnings = ignore_runtime_warnings
        self.rerun_initial_design = rerun_initial_design

        self.current_design_has_been_evaluated = False
        self.current_derivatives_have_been_evaluated = False
        self.derivatives = None
        self.additional_inputs = None
        self.additional_outputs = None
<<<<<<< HEAD
        self.additional_constants = None
        self.design_counter = 0 # more debugging info for client side json dumping
        self.write_n2 = write_n2
=======
        self.design_counter = 0  # more debugging info for client side json dumping
>>>>>>> 08c921d2

        self._load_the_model()

    def _parse_incoming_message(self):
        raise NotImplementedError

    def _send_outputs_to_client(self):
        raise NotImplementedError

    def _load_the_model(self):
        self.prob = om.Problem()
        self.prob.model = self.get_om_group_function_pointer()
        if self.ignore_setup_warnings:
            with warnings.catch_warnings(record=True):
                self.prob.setup(mode="rev")
        else:
<<<<<<< HEAD
            self.prob.setup(mode='rev')
        self.comm = self.prob.model.comm

        # temporary fix for MELD initialization issue
        if self.rerun_initial_design:
            if self.comm.rank==0:
                print('SERVER: Evaluating baseline design', flush=True)
=======
            self.prob.setup(mode="rev")
        self.rank = self.prob.model.comm.rank

        # temporary fix for MELD initialization issue
        if self.rerun_initial_design:
            if self.rank == 0:
                print("SERVER: Evaluating baseline design", flush=True)
>>>>>>> 08c921d2
            self._run_model()

    def _run_model(self):
        if self.ignore_runtime_warnings:
            with warnings.catch_warnings(record=True):
                self.prob.run_model()
        else:
            self.prob.run_model()
        self.current_design_has_been_evaluated = True
        self.derivatives = None
        self.design_counter += 1

    def _compute_totals(self):
        of, wrt = self._get_derivative_inputs_outputs()
        if self.ignore_runtime_warnings:
            with warnings.catch_warnings(record=True):
                self.derivatives = self.prob.compute_totals(of=of, wrt=wrt)
        else:
            self.derivatives = self.prob.compute_totals(of=of, wrt=wrt)
        self.current_derivatives_have_been_evaluated = True

    def _get_derivative_inputs_outputs(self):
        of = []
        for r in self.prob.model._responses.keys():
            of += [self.prob.model._responses[r]["source"]]
        of += self.additional_outputs

        wrt = []
        for dv in self.prob.model._design_vars.keys():
            wrt += [self.prob.model._design_vars[dv]["source"]]
        wrt += self.additional_inputs

        return of, wrt

    def _gather_design_inputs_from_om_problem(self, remote_output_dict={}):
        design_vars = self.prob.model._design_vars
        remote_output_dict["design_vars"] = {}
        for dv in design_vars.keys():
<<<<<<< HEAD
            remote_output_dict['design_vars'][dv] = {'val': self.prob.get_val(dv, get_remote=True),
                                                     'ref': design_vars[dv]['ref'],
                                                     'ref0': design_vars[dv]['ref0'],
                                                     'lower': design_vars[dv]['lower'],
                                                     'upper': design_vars[dv]['upper'],
                                                     'units': design_vars[dv]['units']}
            remote_output_dict['design_vars'][dv] = self._set_reference_vals(remote_output_dict['design_vars'][dv], design_vars[dv])
            remote_output_dict['design_vars'][dv] = self._apply_reference_vals_to_desvar_bounds(remote_output_dict['design_vars'][dv])
=======
            remote_output_dict["design_vars"][dv] = {
                "val": self.prob.get_val(dv),
                "ref": design_vars[dv]["ref"],
                "ref0": design_vars[dv]["ref0"],
                "lower": design_vars[dv]["lower"],
                "upper": design_vars[dv]["upper"],
                "units": design_vars[dv]["units"],
            }
            remote_output_dict["design_vars"][dv] = self._set_reference_vals(
                remote_output_dict["design_vars"][dv], design_vars[dv]
            )
            remote_output_dict["design_vars"][
                dv
            ] = self._apply_reference_vals_to_desvar_bounds(
                remote_output_dict["design_vars"][dv]
            )
>>>>>>> 08c921d2

            # convert to lists for json input/output
            for key in remote_output_dict["design_vars"][dv].keys():
                if hasattr(remote_output_dict["design_vars"][dv][key], "tolist"):
                    remote_output_dict["design_vars"][dv][key] = remote_output_dict[
                        "design_vars"
                    ][dv][key].tolist()
        return remote_output_dict

    def _gather_additional_inputs_from_om_problem(self, remote_output_dict={}):
        remote_output_dict["additional_inputs"] = {}
        for input in self.additional_inputs:
<<<<<<< HEAD
            remote_output_dict['additional_inputs'][input] = {'val': self.prob.get_val(input, get_remote=True)}
            if hasattr(remote_output_dict['additional_inputs'][input]['val'], 'tolist'):
                remote_output_dict['additional_inputs'][input]['val'] = remote_output_dict['additional_inputs'][input]['val'].tolist()
        return remote_output_dict

    def _gather_additional_constants_from_om_problem(self, remote_output_dict = {}):
        remote_output_dict['additional_constants'] = {}
        for constant in self.additional_constants:
            remote_output_dict['additional_constants'][constant] = {'val': self.prob.get_val(constant)}
            if hasattr(remote_output_dict['additional_constants'][constant]['val'], 'tolist'):
                remote_output_dict['additional_constants'][constant]['val'] = remote_output_dict['additional_constants'][constant]['val'].tolist()
        return remote_output_dict

    def _gather_design_outputs_from_om_problem(self, remote_output_dict = {}):
=======
            remote_output_dict["additional_inputs"][input] = {
                "val": self.prob.get_val(input)
            }
            if hasattr(remote_output_dict["additional_inputs"][input]["val"], "tolist"):
                remote_output_dict["additional_inputs"][input][
                    "val"
                ] = remote_output_dict["additional_inputs"][input]["val"].tolist()
        return remote_output_dict

    def _gather_design_outputs_from_om_problem(self, remote_output_dict={}):
>>>>>>> 08c921d2
        responses = self.prob.model._responses
        remote_output_dict.update({"objective": {}, "constraints": {}})
        for r in responses.keys():

            if responses[r]["type"] == "obj":
                response_type = "objective"
            elif responses[r]["type"] == "con":
                response_type = "constraints"

            remote_output_dict[response_type][r] = {
                "val": self.prob.get_val(r, get_remote=True),
                "ref": responses[r]["ref"],
                "ref0": responses[r]["ref0"],
            }
            remote_output_dict[response_type][r] = self._set_reference_vals(
                remote_output_dict[response_type][r], responses[r]
            )

            if response_type == "constraints":  # get constraint bounds
                remote_output_dict[response_type][r].update(
                    {
                        "lower": responses[r]["lower"],
                        "upper": responses[r]["upper"],
                        "equals": responses[r]["equals"],
                    }
                )
                remote_output_dict[response_type][
                    r
                ] = self._apply_reference_vals_to_constraint_bounds(
                    remote_output_dict[response_type][r]
                )

            # convert to lists for json input/output
            for key in remote_output_dict[response_type][r].keys():
                if hasattr(remote_output_dict[response_type][r][key], "tolist"):
                    remote_output_dict[response_type][r][key] = remote_output_dict[
                        response_type
                    ][r][key].tolist()
        return remote_output_dict

    def _set_reference_vals(self, remote_dict, om_dict):
        if (
            remote_dict["ref"] is not None or remote_dict["ref0"] is not None
        ):  # using ref/ref0
            remote_dict.update({"scaler": None, "adder": None})
            if remote_dict["ref"] is None:
                remote_dict["ref"] = 1.0
            if remote_dict["ref0"] is None:
                remote_dict["ref0"] = 0.0
        else:  # using adder/scaler
            remote_dict.update({"scaler": om_dict["scaler"], "adder": om_dict["adder"]})
            if remote_dict["scaler"] is None:
                remote_dict["scaler"] = 1.0
            if remote_dict["adder"] is None:
                remote_dict["adder"] = 0.0
        return remote_dict

    def _apply_reference_vals_to_desvar_bounds(self, desvar_dict):
        if (
            desvar_dict["adder"] is None and desvar_dict["scaler"] is None
        ):  # using ref/ref0
            desvar_dict["lower"] = (
                desvar_dict["lower"] * (desvar_dict["ref"] - desvar_dict["ref0"])
                + desvar_dict["ref0"]
            )
            desvar_dict["upper"] = (
                desvar_dict["upper"] * (desvar_dict["ref"] - desvar_dict["ref0"])
                + desvar_dict["ref0"]
            )
        else:  # using adder/scaler
            desvar_dict["lower"] = (
                desvar_dict["lower"] / desvar_dict["scaler"] - desvar_dict["adder"]
            )
            desvar_dict["upper"] = (
                desvar_dict["upper"] / desvar_dict["scaler"] - desvar_dict["adder"]
            )
        return desvar_dict

    def _apply_reference_vals_to_constraint_bounds(self, constraint_dict):
        if (
            constraint_dict["adder"] is None and constraint_dict["scaler"] is None
        ):  # using ref/ref0
            if constraint_dict["equals"] is not None:  # equality constraint
                constraint_dict["equals"] = (
                    constraint_dict["equals"]
                    * (constraint_dict["ref"] - constraint_dict["ref0"])
                    + constraint_dict["ref0"]
                )
            else:
                if constraint_dict["lower"] > -1e20:
                    constraint_dict["lower"] = (
                        constraint_dict["lower"]
                        * (constraint_dict["ref"] - constraint_dict["ref0"])
                        + constraint_dict["ref0"]
                    )
                if constraint_dict["upper"] < 1e20:
                    constraint_dict["upper"] = (
                        constraint_dict["upper"]
                        * (constraint_dict["ref"] - constraint_dict["ref0"])
                        + constraint_dict["ref0"]
                    )
        else:  # using adder/scaler
            if constraint_dict["equals"] is not None:  # equality constraint
                constraint_dict["equals"] = (
                    constraint_dict["equals"] / constraint_dict["scaler"]
                    - constraint_dict["adder"]
                )
            else:
                if constraint_dict["lower"] > -1e20:
                    constraint_dict["lower"] = (
                        constraint_dict["lower"] / constraint_dict["scaler"]
                        - constraint_dict["adder"]
                    )
                if constraint_dict["upper"] < 1e20:
                    constraint_dict["upper"] = (
                        constraint_dict["upper"] / constraint_dict["scaler"]
                        - constraint_dict["adder"]
                    )
        return constraint_dict

    def _gather_additional_outputs_from_om_problem(self, remote_output_dict={}):
        remote_output_dict["additional_outputs"] = {}
        for output in self.additional_outputs:
            remote_output_dict["additional_outputs"][output] = {
                "val": self.prob.get_val(output, get_remote=True)
            }
            if hasattr(
                remote_output_dict["additional_outputs"][output]["val"], "tolist"
            ):
                remote_output_dict["additional_outputs"][output][
                    "val"
                ] = remote_output_dict["additional_outputs"][output]["val"].tolist()
        return remote_output_dict

    def _gather_design_derivatives_from_om_problem(self, remote_output_dict):
        design_vars = self.prob.model._design_vars
        responses = self.prob.model._responses
        for r in responses.keys():

            if responses[r]["type"] == "obj":
                response_type = "objective"
            elif responses[r]["type"] == "con":
                response_type = "constraints"

            remote_output_dict[response_type][r]["derivatives"] = {}
            for dv in design_vars.keys():
                deriv = self.derivatives[
                    (responses[r]["source"], design_vars[dv]["source"])
                ]
                if hasattr(deriv, "tolist"):
                    deriv = deriv.tolist()
                remote_output_dict[response_type][r]["derivatives"][dv] = deriv
        return remote_output_dict

    def _gather_additional_output_derivatives_from_om_problem(self, remote_output_dict):
        for output in self.additional_outputs:
            remote_output_dict["additional_outputs"][output]["derivatives"] = {}

            # wrt design vars
            for dv in self.prob.model._design_vars.keys():
                deriv = self.derivatives[
                    (output, self.prob.model._design_vars[dv]["source"])
                ]
                if hasattr(deriv, "tolist"):
                    deriv = deriv.tolist()
                remote_output_dict["additional_outputs"][output]["derivatives"][
                    dv
                ] = deriv

            # wrt additional_inputs
            for dv in self.additional_inputs:
                deriv = self.derivatives[(output, dv)]
                if hasattr(deriv, "tolist"):
                    deriv = deriv.tolist()
                remote_output_dict["additional_outputs"][output]["derivatives"][
                    dv
                ] = deriv

        return remote_output_dict

    def _gather_additional_input_derivatives_from_om_problem(self, remote_output_dict):
        responses = self.prob.model._responses
        for r in responses.keys():

            if responses[r]["type"] == "obj":
                response_type = "objective"
            elif responses[r]["type"] == "con":
                response_type = "constraints"

            for dv in self.additional_inputs:
                deriv = self.derivatives[(responses[r]["source"], dv)]
                if hasattr(deriv, "tolist"):
                    deriv = deriv.tolist()
                remote_output_dict[response_type][r]["derivatives"][dv] = deriv
        return remote_output_dict

    def _gather_inputs_and_outputs_from_om_problem(self):
        remote_output_dict = self._gather_design_inputs_from_om_problem()
<<<<<<< HEAD
        remote_output_dict = self._gather_design_outputs_from_om_problem(remote_output_dict)
        remote_output_dict = self._gather_additional_inputs_from_om_problem(remote_output_dict)
        remote_output_dict = self._gather_additional_outputs_from_om_problem(remote_output_dict)
        remote_output_dict = self._gather_additional_constants_from_om_problem(remote_output_dict)
=======
        remote_output_dict = self._gather_design_outputs_from_om_problem(
            remote_output_dict
        )
        remote_output_dict = self._gather_additional_inputs_from_om_problem(
            remote_output_dict
        )
        remote_output_dict = self._gather_additional_outputs_from_om_problem(
            remote_output_dict
        )
>>>>>>> 08c921d2
        if self.derivatives is not None:
            remote_output_dict = self._gather_design_derivatives_from_om_problem(
                remote_output_dict
            )
            remote_output_dict = (
                self._gather_additional_output_derivatives_from_om_problem(
                    remote_output_dict
                )
            )
            remote_output_dict = (
                self._gather_additional_input_derivatives_from_om_problem(
                    remote_output_dict
                )
            )
        remote_output_dict["design_counter"] = self.design_counter
        return remote_output_dict

    def _set_design_variables_into_the_server_problem(self, input_dict):
        design_changed = False
<<<<<<< HEAD
        for key in input_dict['design_vars'].keys():
            if (self.prob.get_val(key, get_remote=True)!=input_dict['design_vars'][key]['val']).any():
=======
        for key in input_dict["design_vars"].keys():
            if (self.prob.get_val(key) != input_dict["design_vars"][key]["val"]).any():
>>>>>>> 08c921d2
                design_changed = True
            self.prob.set_val(key, input_dict["design_vars"][key]["val"])
        return design_changed

<<<<<<< HEAD
    def _set_additional_inputs_into_the_server_problem(self, input_dict, design_changed):
        for key in input_dict['additional_inputs'].keys():
            design_changed_condition = self.prob.get_val(key, get_remote=True)!=input_dict['additional_inputs'][key]['val']
            if type(design_changed_condition)==bool:
                design_changed = deepcopy(design_changed_condition)
            elif design_changed_condition.any():
                design_changed = True
            if np.array(input_dict['additional_inputs'][key]['val']).shape==self.prob.get_val(key, get_remote=True).shape:
                self.prob.set_val(key, input_dict['additional_inputs'][key]['val'])
            elif self.comm.rank==0:
                print(f'SERVER: shape of additional input {key} differs from actual input size... ignoring.', flush=True)
=======
    def _set_additional_inputs_into_the_server_problem(
        self, input_dict, design_changed
    ):
        for key in input_dict["additional_inputs"].keys():
            if (
                self.prob.get_val(key) != input_dict["additional_inputs"][key]["val"]
            ).any():
                design_changed = True
            self.prob.set_val(key, input_dict["additional_inputs"][key]["val"])
>>>>>>> 08c921d2
        return design_changed

    def _set_additional_constants_into_the_server_problem(self, input_dict, design_changed):
        for key in input_dict['additional_constants'].keys():
            if np.array(input_dict['additional_constants'][key]['val']).shape==self.prob.get_val(key).shape:
                design_changed_condition = self.prob.get_val(key)!=input_dict['additional_constants'][key]['val']
                if type(design_changed_condition)==bool:
                    design_changed = deepcopy(design_changed_condition)
                elif design_changed_condition.any():
                    design_changed = True
                self.prob.set_val(key, input_dict['additional_constants'][key]['val'])
        return max(self.comm.allgather(design_changed))

    def _save_additional_variable_names(self, input_dict):
<<<<<<< HEAD
        self.additional_inputs = input_dict['additional_inputs']
        self.additional_outputs = input_dict['additional_outputs']
        self.additional_constants = input_dict['additional_constants']
        if hasattr(self.additional_inputs,'keys'):
=======
        self.additional_inputs = input_dict["additional_inputs"]
        self.additional_outputs = input_dict["additional_outputs"]
        if hasattr(self.additional_inputs, "keys"):
>>>>>>> 08c921d2
            self.additional_inputs = list(self.additional_inputs.keys())
        if hasattr(self.additional_constants,'keys'):
            self.additional_constants = list(self.additional_constants.keys())

    def run(self):
        """
        Run the server.
        """
        while True:

<<<<<<< HEAD
            if self.comm.rank==0:
                print('SERVER: Waiting for new design...', flush=True)
=======
            if self.rank == 0:
                print("SERVER: Waiting for new design...", flush=True)
>>>>>>> 08c921d2

            command, input_dict = self._parse_incoming_message()

            # interpret command (options are "shutdown", "initialize", "evaluate", or "evaluate derivatives")
<<<<<<< HEAD
            if command=='shutdown':
                if self.comm.rank==0:
                    print('SERVER: Received signal to shutdown', flush=True)
=======
            if command == "shutdown":
                if self.rank == 0:
                    print("SERVER: Received signal to shutdown", flush=True)
>>>>>>> 08c921d2
                break

            self._save_additional_variable_names(input_dict)

<<<<<<< HEAD
            if command=='initialize': # evaluate baseline model for RemoteComp setup
                if self.comm.rank==0:
                    print('SERVER: Initialization requested... using baseline design', flush=True)
                if self.current_design_has_been_evaluated:
                    if self.comm.rank==0:
                        print('SERVER: Design already evaluated, skipping run_model', flush=True)
                else:
                    self._run_model()
            else:
                design_changed = self._set_design_variables_into_the_server_problem(input_dict)
                design_changed = self._set_additional_inputs_into_the_server_problem(input_dict, design_changed)
                design_changed = self._set_additional_constants_into_the_server_problem(input_dict, design_changed)
=======
            if command == "initialize":  # evaluate baseline model for RemoteComp setup
                if self.rank == 0:
                    print(
                        "SERVER: Initialization requested... using baseline design",
                        flush=True,
                    )
                if self.current_design_has_been_evaluated:
                    if self.rank == 0:
                        print(
                            "SERVER: Design already evaluated, skipping run_model",
                            flush=True,
                        )
                else:
                    self._run_model()
            else:
                design_changed = self._set_design_variables_into_the_server_problem(
                    input_dict
                )
                design_changed = self._set_additional_inputs_into_the_server_problem(
                    input_dict, design_changed
                )
>>>>>>> 08c921d2
                if design_changed:
                    self.current_design_has_been_evaluated = False
                    self.current_derivatives_have_been_evaluated = False

            if command == "evaluate derivatives":  # compute derivatives
                if self.current_derivatives_have_been_evaluated:
<<<<<<< HEAD
                    if self.comm.rank==0:
                        print('SERVER: Derivatives already evaluated, skipping compute_totals', flush=True)
                else:
                    if not self.current_design_has_been_evaluated:
                        if self.comm.rank==0:
                            print('SERVER: Derivative needed, but design has changed... evaluating forward solution first', flush=True)
                        self._run_model()
                    if self.comm.rank==0:
                        print('SERVER: Evaluating derivatives', flush=True)
=======
                    if self.rank == 0:
                        print(
                            "SERVER: Derivatives already evaluated, skipping compute_totals",
                            flush=True,
                        )
                else:
                    if not self.current_design_has_been_evaluated:
                        if self.rank == 0:
                            print(
                                "SERVER: Derivative needed, but design has changed... evaluating forward solution first",
                                flush=True,
                            )
                        self._run_model()
                    if self.rank == 0:
                        print("SERVER: Evaluating derivatives", flush=True)
>>>>>>> 08c921d2
                    self._compute_totals()

            elif command == "evaluate":  # run model
                if self.current_design_has_been_evaluated:
<<<<<<< HEAD
                    if self.comm.rank==0:
                        print('SERVER: Design already evaluated, skipping run_model', flush=True)
                else:
                    if self.comm.rank==0:
                        print('SERVER: Evaluating design', flush=True)
=======
                    if self.rank == 0:
                        print(
                            "SERVER: Design already evaluated, skipping run_model",
                            flush=True,
                        )
                else:
                    if self.rank == 0:
                        print("SERVER: Evaluating design", flush=True)
>>>>>>> 08c921d2
                    self._run_model()

            # gather/return outputs
            output_dict = self._gather_inputs_and_outputs_from_om_problem()
            self._send_outputs_to_client(output_dict)

            # write current n2 with values
<<<<<<< HEAD
            if self.write_n2:
                om.n2(self.prob, show_browser=False, outfile=f"n2_inner_analysis_{input_dict['component_name']}.html")
=======
            om.n2(
                self.prob,
                show_browser=False,
                outfile=f"n2_inner_analysis_{input_dict['component_name']}.html",
            )
>>>>>>> 08c921d2
<|MERGE_RESOLUTION|>--- conflicted
+++ resolved
@@ -1,8 +1,7 @@
+import openmdao.api as om
 import warnings
 from copy import deepcopy
 import numpy as np
-
-import openmdao.api as om
 
 
 class Server:
@@ -26,13 +25,6 @@
     rerun_initial_design : bool
         Whether to evaluate the baseline design upon starup
     """
-<<<<<<< HEAD
-    def __init__(self, get_om_group_function_pointer,
-                 ignore_setup_warnings = False,
-                 ignore_runtime_warnings = False,
-                 rerun_initial_design = False,
-                 write_n2 = False):
-=======
 
     def __init__(
         self,
@@ -40,8 +32,8 @@
         ignore_setup_warnings=False,
         ignore_runtime_warnings=False,
         rerun_initial_design=False,
+        write_n2=False,
     ):
->>>>>>> 08c921d2
 
         self.get_om_group_function_pointer = get_om_group_function_pointer
         self.ignore_setup_warnings = ignore_setup_warnings
@@ -53,13 +45,9 @@
         self.derivatives = None
         self.additional_inputs = None
         self.additional_outputs = None
-<<<<<<< HEAD
         self.additional_constants = None
-        self.design_counter = 0 # more debugging info for client side json dumping
+        self.design_counter = 0  # more debugging info for client side json dumping
         self.write_n2 = write_n2
-=======
-        self.design_counter = 0  # more debugging info for client side json dumping
->>>>>>> 08c921d2
 
         self._load_the_model()
 
@@ -73,31 +61,21 @@
         self.prob = om.Problem()
         self.prob.model = self.get_om_group_function_pointer()
         if self.ignore_setup_warnings:
-            with warnings.catch_warnings(record=True):
+            with warnings.catch_warnings(record=True) as w:
                 self.prob.setup(mode="rev")
         else:
-<<<<<<< HEAD
-            self.prob.setup(mode='rev')
+            self.prob.setup(mode="rev")
         self.comm = self.prob.model.comm
 
         # temporary fix for MELD initialization issue
         if self.rerun_initial_design:
-            if self.comm.rank==0:
-                print('SERVER: Evaluating baseline design', flush=True)
-=======
-            self.prob.setup(mode="rev")
-        self.rank = self.prob.model.comm.rank
-
-        # temporary fix for MELD initialization issue
-        if self.rerun_initial_design:
-            if self.rank == 0:
+            if self.comm.rank == 0:
                 print("SERVER: Evaluating baseline design", flush=True)
->>>>>>> 08c921d2
             self._run_model()
 
     def _run_model(self):
         if self.ignore_runtime_warnings:
-            with warnings.catch_warnings(record=True):
+            with warnings.catch_warnings(record=True) as w:
                 self.prob.run_model()
         else:
             self.prob.run_model()
@@ -108,7 +86,7 @@
     def _compute_totals(self):
         of, wrt = self._get_derivative_inputs_outputs()
         if self.ignore_runtime_warnings:
-            with warnings.catch_warnings(record=True):
+            with warnings.catch_warnings(record=True) as w:
                 self.derivatives = self.prob.compute_totals(of=of, wrt=wrt)
         else:
             self.derivatives = self.prob.compute_totals(of=of, wrt=wrt)
@@ -131,18 +109,8 @@
         design_vars = self.prob.model._design_vars
         remote_output_dict["design_vars"] = {}
         for dv in design_vars.keys():
-<<<<<<< HEAD
-            remote_output_dict['design_vars'][dv] = {'val': self.prob.get_val(dv, get_remote=True),
-                                                     'ref': design_vars[dv]['ref'],
-                                                     'ref0': design_vars[dv]['ref0'],
-                                                     'lower': design_vars[dv]['lower'],
-                                                     'upper': design_vars[dv]['upper'],
-                                                     'units': design_vars[dv]['units']}
-            remote_output_dict['design_vars'][dv] = self._set_reference_vals(remote_output_dict['design_vars'][dv], design_vars[dv])
-            remote_output_dict['design_vars'][dv] = self._apply_reference_vals_to_desvar_bounds(remote_output_dict['design_vars'][dv])
-=======
             remote_output_dict["design_vars"][dv] = {
-                "val": self.prob.get_val(dv),
+                "val": self.prob.get_val(dv, get_remote=True),
                 "ref": design_vars[dv]["ref"],
                 "ref0": design_vars[dv]["ref0"],
                 "lower": design_vars[dv]["lower"],
@@ -152,12 +120,11 @@
             remote_output_dict["design_vars"][dv] = self._set_reference_vals(
                 remote_output_dict["design_vars"][dv], design_vars[dv]
             )
-            remote_output_dict["design_vars"][
-                dv
-            ] = self._apply_reference_vals_to_desvar_bounds(
-                remote_output_dict["design_vars"][dv]
-            )
->>>>>>> 08c921d2
+            remote_output_dict["design_vars"][dv] = (
+                self._apply_reference_vals_to_desvar_bounds(
+                    remote_output_dict["design_vars"][dv]
+                )
+            )
 
             # convert to lists for json input/output
             for key in remote_output_dict["design_vars"][dv].keys():
@@ -170,33 +137,30 @@
     def _gather_additional_inputs_from_om_problem(self, remote_output_dict={}):
         remote_output_dict["additional_inputs"] = {}
         for input in self.additional_inputs:
-<<<<<<< HEAD
-            remote_output_dict['additional_inputs'][input] = {'val': self.prob.get_val(input, get_remote=True)}
-            if hasattr(remote_output_dict['additional_inputs'][input]['val'], 'tolist'):
-                remote_output_dict['additional_inputs'][input]['val'] = remote_output_dict['additional_inputs'][input]['val'].tolist()
-        return remote_output_dict
-
-    def _gather_additional_constants_from_om_problem(self, remote_output_dict = {}):
-        remote_output_dict['additional_constants'] = {}
-        for constant in self.additional_constants:
-            remote_output_dict['additional_constants'][constant] = {'val': self.prob.get_val(constant)}
-            if hasattr(remote_output_dict['additional_constants'][constant]['val'], 'tolist'):
-                remote_output_dict['additional_constants'][constant]['val'] = remote_output_dict['additional_constants'][constant]['val'].tolist()
-        return remote_output_dict
-
-    def _gather_design_outputs_from_om_problem(self, remote_output_dict = {}):
-=======
             remote_output_dict["additional_inputs"][input] = {
-                "val": self.prob.get_val(input)
+                "val": self.prob.get_val(input, get_remote=True)
             }
             if hasattr(remote_output_dict["additional_inputs"][input]["val"], "tolist"):
-                remote_output_dict["additional_inputs"][input][
-                    "val"
-                ] = remote_output_dict["additional_inputs"][input]["val"].tolist()
+                remote_output_dict["additional_inputs"][input]["val"] = (
+                    remote_output_dict["additional_inputs"][input]["val"].tolist()
+                )
+        return remote_output_dict
+
+    def _gather_additional_constants_from_om_problem(self, remote_output_dict={}):
+        remote_output_dict["additional_constants"] = {}
+        for constant in self.additional_constants:
+            remote_output_dict["additional_constants"][constant] = {
+                "val": self.prob.get_val(constant)
+            }
+            if hasattr(
+                remote_output_dict["additional_constants"][constant]["val"], "tolist"
+            ):
+                remote_output_dict["additional_constants"][constant]["val"] = (
+                    remote_output_dict["additional_constants"][constant]["val"].tolist()
+                )
         return remote_output_dict
 
     def _gather_design_outputs_from_om_problem(self, remote_output_dict={}):
->>>>>>> 08c921d2
         responses = self.prob.model._responses
         remote_output_dict.update({"objective": {}, "constraints": {}})
         for r in responses.keys():
@@ -223,10 +187,10 @@
                         "equals": responses[r]["equals"],
                     }
                 )
-                remote_output_dict[response_type][
-                    r
-                ] = self._apply_reference_vals_to_constraint_bounds(
-                    remote_output_dict[response_type][r]
+                remote_output_dict[response_type][r] = (
+                    self._apply_reference_vals_to_constraint_bounds(
+                        remote_output_dict[response_type][r]
+                    )
                 )
 
             # convert to lists for json input/output
@@ -326,9 +290,9 @@
             if hasattr(
                 remote_output_dict["additional_outputs"][output]["val"], "tolist"
             ):
-                remote_output_dict["additional_outputs"][output][
-                    "val"
-                ] = remote_output_dict["additional_outputs"][output]["val"].tolist()
+                remote_output_dict["additional_outputs"][output]["val"] = (
+                    remote_output_dict["additional_outputs"][output]["val"].tolist()
+                )
         return remote_output_dict
 
     def _gather_design_derivatives_from_om_problem(self, remote_output_dict):
@@ -395,12 +359,6 @@
 
     def _gather_inputs_and_outputs_from_om_problem(self):
         remote_output_dict = self._gather_design_inputs_from_om_problem()
-<<<<<<< HEAD
-        remote_output_dict = self._gather_design_outputs_from_om_problem(remote_output_dict)
-        remote_output_dict = self._gather_additional_inputs_from_om_problem(remote_output_dict)
-        remote_output_dict = self._gather_additional_outputs_from_om_problem(remote_output_dict)
-        remote_output_dict = self._gather_additional_constants_from_om_problem(remote_output_dict)
-=======
         remote_output_dict = self._gather_design_outputs_from_om_problem(
             remote_output_dict
         )
@@ -410,7 +368,9 @@
         remote_output_dict = self._gather_additional_outputs_from_om_problem(
             remote_output_dict
         )
->>>>>>> 08c921d2
+        remote_output_dict = self._gather_additional_constants_from_om_problem(
+            remote_output_dict
+        )
         if self.derivatives is not None:
             remote_output_dict = self._gather_design_derivatives_from_om_problem(
                 remote_output_dict
@@ -430,66 +390,65 @@
 
     def _set_design_variables_into_the_server_problem(self, input_dict):
         design_changed = False
-<<<<<<< HEAD
-        for key in input_dict['design_vars'].keys():
-            if (self.prob.get_val(key, get_remote=True)!=input_dict['design_vars'][key]['val']).any():
-=======
         for key in input_dict["design_vars"].keys():
-            if (self.prob.get_val(key) != input_dict["design_vars"][key]["val"]).any():
->>>>>>> 08c921d2
+            if (
+                self.prob.get_val(key, get_remote=True)
+                != input_dict["design_vars"][key]["val"]
+            ).any():
                 design_changed = True
             self.prob.set_val(key, input_dict["design_vars"][key]["val"])
         return design_changed
 
-<<<<<<< HEAD
-    def _set_additional_inputs_into_the_server_problem(self, input_dict, design_changed):
-        for key in input_dict['additional_inputs'].keys():
-            design_changed_condition = self.prob.get_val(key, get_remote=True)!=input_dict['additional_inputs'][key]['val']
-            if type(design_changed_condition)==bool:
-                design_changed = deepcopy(design_changed_condition)
-            elif design_changed_condition.any():
-                design_changed = True
-            if np.array(input_dict['additional_inputs'][key]['val']).shape==self.prob.get_val(key, get_remote=True).shape:
-                self.prob.set_val(key, input_dict['additional_inputs'][key]['val'])
-            elif self.comm.rank==0:
-                print(f'SERVER: shape of additional input {key} differs from actual input size... ignoring.', flush=True)
-=======
     def _set_additional_inputs_into_the_server_problem(
         self, input_dict, design_changed
     ):
         for key in input_dict["additional_inputs"].keys():
+            design_changed_condition = (
+                self.prob.get_val(key, get_remote=True)
+                != input_dict["additional_inputs"][key]["val"]
+            )
+            if type(design_changed_condition) == bool:
+                design_changed = deepcopy(design_changed_condition)
+            elif design_changed_condition.any():
+                design_changed = True
             if (
-                self.prob.get_val(key) != input_dict["additional_inputs"][key]["val"]
-            ).any():
-                design_changed = True
-            self.prob.set_val(key, input_dict["additional_inputs"][key]["val"])
->>>>>>> 08c921d2
+                np.array(input_dict["additional_inputs"][key]["val"]).shape
+                == self.prob.get_val(key, get_remote=True).shape
+            ):
+                self.prob.set_val(key, input_dict["additional_inputs"][key]["val"])
+            elif self.comm.rank == 0:
+                print(
+                    f"SERVER: shape of additional input {key} differs from actual input size... ignoring.",
+                    flush=True,
+                )
         return design_changed
 
-    def _set_additional_constants_into_the_server_problem(self, input_dict, design_changed):
-        for key in input_dict['additional_constants'].keys():
-            if np.array(input_dict['additional_constants'][key]['val']).shape==self.prob.get_val(key).shape:
-                design_changed_condition = self.prob.get_val(key)!=input_dict['additional_constants'][key]['val']
-                if type(design_changed_condition)==bool:
+    def _set_additional_constants_into_the_server_problem(
+        self, input_dict, design_changed
+    ):
+        for key in input_dict["additional_constants"].keys():
+            if (
+                np.array(input_dict["additional_constants"][key]["val"]).shape
+                == self.prob.get_val(key).shape
+            ):
+                design_changed_condition = (
+                    self.prob.get_val(key)
+                    != input_dict["additional_constants"][key]["val"]
+                )
+                if type(design_changed_condition) == bool:
                     design_changed = deepcopy(design_changed_condition)
                 elif design_changed_condition.any():
                     design_changed = True
-                self.prob.set_val(key, input_dict['additional_constants'][key]['val'])
+                self.prob.set_val(key, input_dict["additional_constants"][key]["val"])
         return max(self.comm.allgather(design_changed))
 
     def _save_additional_variable_names(self, input_dict):
-<<<<<<< HEAD
-        self.additional_inputs = input_dict['additional_inputs']
-        self.additional_outputs = input_dict['additional_outputs']
-        self.additional_constants = input_dict['additional_constants']
-        if hasattr(self.additional_inputs,'keys'):
-=======
         self.additional_inputs = input_dict["additional_inputs"]
         self.additional_outputs = input_dict["additional_outputs"]
+        self.additional_constants = input_dict["additional_constants"]
         if hasattr(self.additional_inputs, "keys"):
->>>>>>> 08c921d2
             self.additional_inputs = list(self.additional_inputs.keys())
-        if hasattr(self.additional_constants,'keys'):
+        if hasattr(self.additional_constants, "keys"):
             self.additional_constants = list(self.additional_constants.keys())
 
     def run(self):
@@ -498,52 +457,27 @@
         """
         while True:
 
-<<<<<<< HEAD
-            if self.comm.rank==0:
-                print('SERVER: Waiting for new design...', flush=True)
-=======
-            if self.rank == 0:
+            if self.comm.rank == 0:
                 print("SERVER: Waiting for new design...", flush=True)
->>>>>>> 08c921d2
 
             command, input_dict = self._parse_incoming_message()
 
             # interpret command (options are "shutdown", "initialize", "evaluate", or "evaluate derivatives")
-<<<<<<< HEAD
-            if command=='shutdown':
-                if self.comm.rank==0:
-                    print('SERVER: Received signal to shutdown', flush=True)
-=======
             if command == "shutdown":
-                if self.rank == 0:
+                if self.comm.rank == 0:
                     print("SERVER: Received signal to shutdown", flush=True)
->>>>>>> 08c921d2
                 break
 
             self._save_additional_variable_names(input_dict)
 
-<<<<<<< HEAD
-            if command=='initialize': # evaluate baseline model for RemoteComp setup
-                if self.comm.rank==0:
-                    print('SERVER: Initialization requested... using baseline design', flush=True)
-                if self.current_design_has_been_evaluated:
-                    if self.comm.rank==0:
-                        print('SERVER: Design already evaluated, skipping run_model', flush=True)
-                else:
-                    self._run_model()
-            else:
-                design_changed = self._set_design_variables_into_the_server_problem(input_dict)
-                design_changed = self._set_additional_inputs_into_the_server_problem(input_dict, design_changed)
-                design_changed = self._set_additional_constants_into_the_server_problem(input_dict, design_changed)
-=======
             if command == "initialize":  # evaluate baseline model for RemoteComp setup
-                if self.rank == 0:
+                if self.comm.rank == 0:
                     print(
                         "SERVER: Initialization requested... using baseline design",
                         flush=True,
                     )
                 if self.current_design_has_been_evaluated:
-                    if self.rank == 0:
+                    if self.comm.rank == 0:
                         print(
                             "SERVER: Design already evaluated, skipping run_model",
                             flush=True,
@@ -557,60 +491,42 @@
                 design_changed = self._set_additional_inputs_into_the_server_problem(
                     input_dict, design_changed
                 )
->>>>>>> 08c921d2
+                design_changed = self._set_additional_constants_into_the_server_problem(
+                    input_dict, design_changed
+                )
                 if design_changed:
                     self.current_design_has_been_evaluated = False
                     self.current_derivatives_have_been_evaluated = False
 
             if command == "evaluate derivatives":  # compute derivatives
                 if self.current_derivatives_have_been_evaluated:
-<<<<<<< HEAD
-                    if self.comm.rank==0:
-                        print('SERVER: Derivatives already evaluated, skipping compute_totals', flush=True)
-                else:
-                    if not self.current_design_has_been_evaluated:
-                        if self.comm.rank==0:
-                            print('SERVER: Derivative needed, but design has changed... evaluating forward solution first', flush=True)
-                        self._run_model()
-                    if self.comm.rank==0:
-                        print('SERVER: Evaluating derivatives', flush=True)
-=======
-                    if self.rank == 0:
+                    if self.comm.rank == 0:
                         print(
                             "SERVER: Derivatives already evaluated, skipping compute_totals",
                             flush=True,
                         )
                 else:
                     if not self.current_design_has_been_evaluated:
-                        if self.rank == 0:
+                        if self.comm.rank == 0:
                             print(
                                 "SERVER: Derivative needed, but design has changed... evaluating forward solution first",
                                 flush=True,
                             )
                         self._run_model()
-                    if self.rank == 0:
+                    if self.comm.rank == 0:
                         print("SERVER: Evaluating derivatives", flush=True)
->>>>>>> 08c921d2
                     self._compute_totals()
 
             elif command == "evaluate":  # run model
                 if self.current_design_has_been_evaluated:
-<<<<<<< HEAD
-                    if self.comm.rank==0:
-                        print('SERVER: Design already evaluated, skipping run_model', flush=True)
-                else:
-                    if self.comm.rank==0:
-                        print('SERVER: Evaluating design', flush=True)
-=======
-                    if self.rank == 0:
+                    if self.comm.rank == 0:
                         print(
                             "SERVER: Design already evaluated, skipping run_model",
                             flush=True,
                         )
                 else:
-                    if self.rank == 0:
+                    if self.comm.rank == 0:
                         print("SERVER: Evaluating design", flush=True)
->>>>>>> 08c921d2
                     self._run_model()
 
             # gather/return outputs
@@ -618,13 +534,9 @@
             self._send_outputs_to_client(output_dict)
 
             # write current n2 with values
-<<<<<<< HEAD
             if self.write_n2:
-                om.n2(self.prob, show_browser=False, outfile=f"n2_inner_analysis_{input_dict['component_name']}.html")
-=======
-            om.n2(
-                self.prob,
-                show_browser=False,
-                outfile=f"n2_inner_analysis_{input_dict['component_name']}.html",
-            )
->>>>>>> 08c921d2
+                om.n2(
+                    self.prob,
+                    show_browser=False,
+                    outfile=f"n2_inner_analysis_{input_dict['component_name']}.html",
+                )