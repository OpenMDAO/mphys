--- conflicted
+++ resolved
@@ -3,11 +3,10 @@
 import socket
 import subprocess
 import time
-
 import zmq
+
 from pbs4py import PBS
 from pbs4py.job import PBSJob
-
 from mphys.network import RemoteComp, Server, ServerManager
 
 
@@ -18,13 +17,6 @@
     """
 
     def initialize(self):
-<<<<<<< HEAD
-        self.options.declare('pbs', "pbs4py Launcher object")
-        self.options.declare('port', default=5081, desc="port number for server/client communication")
-        self.options.declare('acceptable_port_range', default=[5081,6000], desc="port range to look through if 'port' is currently busy")
-        self.options.declare('additional_server_args', default="", desc="Optional arguments to give server, in addition to --port <port number>")
-        self.options.declare('job_expiration_max_restarts', default=None, desc="Optional maximum number of server restarts due to job expiration; unlimited by default")
-=======
         self.options.declare("pbs", "pbs4py Launcher object")
         self.options.declare(
             "port", default=5081, desc="port number for server/client communication"
@@ -39,7 +31,11 @@
             default="",
             desc="Optional arguments to give server, in addition to --port <port number>",
         )
->>>>>>> 08c921d2
+        self.options.declare(
+            "job_expiration_max_restarts",
+            default=None,
+            desc="Optional maximum number of server restarts due to job expiration; unlimited by default",
+        )
         super().initialize()
         self.server_manager = (
             None  # for avoiding reinitialization due to multiple setup calls
@@ -64,15 +60,6 @@
 
     def _setup_server_manager(self):
         if self.server_manager is None:
-<<<<<<< HEAD
-            self.server_manager = MPhysZeroMQServerManager(pbs=self.options['pbs'],
-                                                           run_server_filename=self.options['run_server_filename'],
-                                                           component_name=self.name,
-                                                           port=self.options['port'],
-                                                           acceptable_port_range=self.options['acceptable_port_range'],
-                                                           additional_server_args=self.options['additional_server_args'],
-                                                           job_expiration_max_restarts=self.options['job_expiration_max_restarts'])
-=======
             self.server_manager = MPhysZeroMQServerManager(
                 pbs=self.options["pbs"],
                 run_server_filename=self.options["run_server_filename"],
@@ -80,9 +67,9 @@
                 port=self.options["port"],
                 acceptable_port_range=self.options["acceptable_port_range"],
                 additional_server_args=self.options["additional_server_args"],
-            )
-
->>>>>>> 08c921d2
+                job_expiration_max_restarts=self.options["job_expiration_max_restarts"],
+            )
+
 
 class MPhysZeroMQServerManager(ServerManager):
     """
@@ -106,17 +93,6 @@
     job_expiration_max_restarts : int
         Optional maximum number of server restarts due to job expiration; unlimited by default
     """
-<<<<<<< HEAD
-    def __init__(self,
-                 pbs: PBS,
-                 run_server_filename: str,
-                 component_name: str,
-                 port=5081,
-                 acceptable_port_range=[5081,6000],
-                 additional_server_args='',
-                 job_expiration_max_restarts=None
-                 ):
-=======
 
     def __init__(
         self,
@@ -126,25 +102,20 @@
         port=5081,
         acceptable_port_range=[5081, 6000],
         additional_server_args="",
+        job_expiration_max_restarts=None,
     ):
->>>>>>> 08c921d2
         self.pbs = pbs
         self.run_server_filename = run_server_filename
         self.component_name = component_name
         self.port = port
         self.acceptable_port_range = acceptable_port_range
         self.additional_server_args = additional_server_args
-<<<<<<< HEAD
         self.job_expiration_max_restarts = job_expiration_max_restarts
-        self.queue_time_delay = 5 # seconds to wait before rechecking if a job has started
-        self.server_counter = 0 # for saving output of each server to different files
-        self.job_expiration_restarts = 0
-=======
         self.queue_time_delay = (
             5  # seconds to wait before rechecking if a job has started
         )
         self.server_counter = 0  # for saving output of each server to different files
->>>>>>> 08c921d2
+        self.job_expiration_restarts = 0
         self.start_server()
 
     def start_server(self):
@@ -153,17 +124,12 @@
         self._launch_job()
 
     def stop_server(self):
-<<<<<<< HEAD
-        print(f'CLIENT (subsystem {self.component_name}): Stopping the remote analysis server', flush=True)
-        if self.job.state=='R':
-            self.socket.send('shutdown|null'.encode())
-=======
         print(
             f"CLIENT (subsystem {self.component_name}): Stopping the remote analysis server",
             flush=True,
         )
-        self.socket.send("shutdown|null".encode())
->>>>>>> 08c921d2
+        if self.job.state == "R":
+            self.socket.send("shutdown|null".encode())
         self._shutdown_server()
         self.socket.close()
 
@@ -176,15 +142,19 @@
 
     def job_has_expired(self):
         self.job.update_job_state()
-        if self.job.state=='R':
+        if self.job.state == "R":
             return False
         else:
             if self.job_expiration_max_restarts is not None:
-                if self.job_expiration_restarts+1 > self.job_expiration_max_restarts:
+                if self.job_expiration_restarts + 1 > self.job_expiration_max_restarts:
                     self.stop_server()
-                    raise RuntimeError(f'CLIENT (subsystem {self.component_name}): Reached maximum number of job expiration restarts')
+                    raise RuntimeError(
+                        f"CLIENT (subsystem {self.component_name}): Reached maximum number of job expiration restarts"
+                    )
                 self.job_expiration_restarts += 1
-            print(f'CLIENT (subsystem {self.component_name}): Job no longer running; flagging for job restart')
+            print(
+                f"CLIENT (subsystem {self.component_name}): Job no longer running; flagging for job restart"
+            )
             return True
 
     def _port_is_in_use(self, port):
@@ -239,13 +209,8 @@
             flush=True,
         )
         job_submission_time = time.time()
-<<<<<<< HEAD
         self._setup_dummy_socket()
-        while self.job.state!='R':
-=======
-        self._setup_placeholder_ssh()
         while self.job.state != "R":
->>>>>>> 08c921d2
             time.sleep(self.queue_time_delay)
             self.job.update_job_state()
         self._stop_dummy_socket()
@@ -266,23 +231,14 @@
         time.sleep(0.1)  # prevent full shutdown before job deletion?
         self.job.qdel()
 
-<<<<<<< HEAD
     def _setup_dummy_socket(self):
-        print(f'CLIENT (subsystem {self.component_name}): Starting dummy ZeroMQ socket to hold port {self.port} while in queue', flush=True)
+        print(
+            f"CLIENT (subsystem {self.component_name}): Starting dummy ZeroMQ socket to hold port {self.port} while in queue",
+            flush=True,
+        )
         context = zmq.Context()
         self.dummy_socket = context.socket(zmq.REP)
         self.dummy_socket.bind(f"tcp://*:{self.port}")
-=======
-    def _setup_placeholder_ssh(self):
-        print(
-            f"CLIENT (subsystem {self.component_name}): Starting placeholder process to hold port {self.port} while in queue",
-            flush=True,
-        )
-        ssh_command = f"ssh -4 -o ServerAliveCountMax=40 -o ServerAliveInterval=15 -N -L {self.port}:localhost:{self.port} {socket.gethostname()} &"
-        self.ssh_proc = subprocess.Popen(
-            ssh_command.split(), stdout=subprocess.DEVNULL, stderr=subprocess.DEVNULL
-        )
->>>>>>> 08c921d2
 
     def _stop_dummy_socket(self):
         self.dummy_socket.close()
@@ -292,20 +248,6 @@
     """
     A derived Server class that uses ZeroMQ for network communication.
     """
-<<<<<<< HEAD
-    def __init__(self, port, get_om_group_function_pointer,
-                 ignore_setup_warnings = False,
-                 ignore_runtime_warnings = False,
-                 rerun_initial_design = False,
-                 write_n2 = False):
-
-        super().__init__(get_om_group_function_pointer, ignore_setup_warnings,
-                         ignore_runtime_warnings, rerun_initial_design, write_n2)
-        self._setup_zeromq_socket(port)
-
-    def _setup_zeromq_socket(self, port):
-        if self.comm.rank==0:
-=======
 
     def __init__(
         self,
@@ -314,6 +256,7 @@
         ignore_setup_warnings=False,
         ignore_runtime_warnings=False,
         rerun_initial_design=False,
+        write_n2=False,
     ):
 
         super().__init__(
@@ -321,23 +264,19 @@
             ignore_setup_warnings,
             ignore_runtime_warnings,
             rerun_initial_design,
+            write_n2,
         )
         self._setup_zeromq_socket(port)
 
     def _setup_zeromq_socket(self, port):
-        if self.rank == 0:
->>>>>>> 08c921d2
+        if self.comm.rank == 0:
             context = zmq.Context()
             self.socket = context.socket(zmq.REP)
             self.socket.bind(f"tcp://*:{port}")
 
     def _parse_incoming_message(self):
         inputs = None
-<<<<<<< HEAD
-        if self.comm.rank==0:
-=======
-        if self.rank == 0:
->>>>>>> 08c921d2
+        if self.comm.rank == 0:
             inputs = self.socket.recv().decode()
         inputs = self.prob.model.comm.bcast(inputs)
 
@@ -347,11 +286,7 @@
         return command, input_dict
 
     def _send_outputs_to_client(self, output_dict: dict):
-<<<<<<< HEAD
-        if self.comm.rank==0:
-=======
-        if self.rank == 0:
->>>>>>> 08c921d2
+        if self.comm.rank == 0:
             self.socket.send(str(json.dumps(output_dict)).encode())
 
 
