from collections import OrderedDict
import openmdao.api as om
from mphys.scenario import Scenario
from mphys.error import MPHYS_Error

class Multipoint(om.Group):

    def initialize(self):

        # define the inputs we need
        self.options.declare('aero_builder', default=None, recordable=False)
        self.options.declare('struct_builder', default=None, recordable=False)
        self.options.declare('xfer_builder', default=None, recordable=False)
        self.options.declare('prop_builder', default=None, recordable=False)

        # ordered dict to save all the scenarios user adds
        self.scenarios = OrderedDict()

    def setup(self):

        # set the builders
        self.aero_builder = self.options['aero_builder']
        self.struct_builder = self.options['struct_builder']
        self.xfer_builder = self.options['xfer_builder']
        self.prop_builder = self.options['prop_builder']

        # we need to initialize the aero and struct objects before the xfer one
        # potentially need to do fancy stuff with the comms here if user wants to run in parallel
        # in that case, the scenarios themselves would likely need to initialize solvers themselves

        # only initialize solvers if we have the builders
        if self.aero_builder is not None:
            self.aero_builder.init_solver(self.comm)
            self.aero_discipline = True
        else:
            # no aero builder, so we won't have this discipline
            self.aero_discipline = False

        if self.struct_builder is not None:
            self.struct_builder.init_solver(self.comm)
            self.struct_discipline = True
        else:
            # no struct builder, so we won't have this discipline
            self.struct_discipline = False

        if self.prop_builder is not None:
            self.prop_builder.init_solver(self.comm)
            self.prop_discipline = True
        else:
            self.prop_discipline = False

        # check if we have aero and structure
        if self.aero_discipline and self.struct_discipline:

            # aerostructural coupling is active
            self.as_coupling = True

            # we need a xfer builder for aero and structures
            if self.xfer_builder is None:
                raise MPHYS_Error('Multipoint group requires a transfer builder to couple aerodynamic and structural analyses.')

            # now initialize the xfer object
            self.xfer_builder.init_xfer_object(self.comm)
        else:
            # we dont have aerostructural coupling
            self.as_coupling = False

        # get the mesh elements from disciplines
        if self.aero_discipline:
            aero_mesh = self.aero_builder.get_mesh_element()
            self.add_subsystem('aero_mesh', aero_mesh)

        if self.struct_discipline:
            struct_mesh = self.struct_builder.get_mesh_element()
            self.add_subsystem('struct_mesh', struct_mesh)

        # add openmdao groups for each scenario
        for name, kwargs in self.scenarios.items():
            self._mphys_add_scenario(name, **kwargs)

        # set solvers
        self.nonlinear_solver = om.NonlinearRunOnce()
        self.linear_solver    = om.LinearRunOnce()

    def configure(self):
        # connect the initial mesh coordinates.
        # at this stage, everything is allocated and every group/component
        # below this level is set up.

        # make the default and custom connections for the struct discipline
        if self.struct_discipline:

            # get if we have any connections to the solver level groups
            solver_connections = self.struct_mesh.get_io_metadata(iotypes='output', tags='solver')

            # similarly for functionals
            funcs_connections = self.struct_mesh.get_io_metadata(iotypes='output', tags='funcs')

            # now loop over scenarios and connect
            for scenario in self.scenarios:
                # first, make the default mesh connections for as_coupling
                if self.as_coupling:
<<<<<<< HEAD
                    target_x_s0 =     ['%s.solver_group.disp_xfer.x_s0'%scenario]
                    target_x_s0.append('%s.solver_group.load_xfer.x_s0'%scenario)
                    self.connect('struct_mesh.x_s0', target_x_s0)

                # then connect the custom stuff to solver and functionals
                for k, v in solver_connections.items():
                    # get the variable name
                    var_name = k.split('.')[-1]
                    # we assume this variable exists for connection in the solver group
                    # and is promoted to the group level.
                    self.connect('struct_mesh.%s'%v['prom_name'], '%s.solver_group.struct.%s'%(scenario, var_name))

                # same deal for functionals
                for k, v in funcs_connections.items():
                    var_name = k.split('.')[-1]
                    self.connect('struct_mesh.%s'%v['prom_name'], '%s.struct_funcs.%s'%(scenario, var_name))

        # do the same for the aero discipline
        if self.aero_discipline:

            # get if we have any connections to the solver level groups
            solver_connections = self.aero_mesh.get_io_metadata(iotypes='output', tags='solver')

            # similarly for functionals
            funcs_connections = self.aero_mesh.get_io_metadata(iotypes='output', tags='funcs')

            # now loop over scenarios and connect
            for scenario in self.scenarios:
                # first, make the default mesh connections for as_coupling
                if self.as_coupling:
                    target_x_a0 =     ['%s.solver_group.load_xfer.x_a0'%scenario]
                    target_x_a0.append('%s.solver_group.disp_xfer.x_a0'%scenario)
                    self.connect('aero_mesh.x_a0', target_x_a0)

                # then connect the custom stuff to solver and functionals
                for k, v in solver_connections.items():
                    # get the variable name
                    var_name = k.split('.')[-1]
                    # we assume this variable exists for connection in the solver group
                    # and is promoted to the group level.
                    self.connect('aero_mesh.%s'%v['prom_name'], '%s.solver_group.aero.%s'%(scenario, var_name))

                # same deal for functionals
                for k, v in funcs_connections.items():
                    var_name = k.split('.')[-1]
                    self.connect('aero_mesh.%s'%v['prom_name'], '%s.aero_funcs.%s'%(scenario, var_name))
=======
                    target_x_s0 =     ['%s.solver_group.disp_xfer.x_struct0'%name]
                    target_x_s0.append('%s.solver_group.load_xfer.x_struct0'%name)
                    self.connect('struct_mesh.x_struct0', target_x_s0)

                # check if we have custom mesh connections
                if hasattr(self.struct_builder, 'get_mesh_connections'):
                    mesh_conn = self.struct_builder.get_mesh_connections()

                    # if mesh_conn has entries called 'solver' or 'funcs',
                    # then we know that these are dictionaries of connections
                    # to be made to solver or funcs. If there are no solver
                    # or funcs entries in here, we just assume every key
                    # will be connected to the solver.
                    if ('solver' in mesh_conn) or ('funcs' not in mesh_conn):
                        # if solver is in the dict, we connect the keys of that dict
                        if 'solver' in mesh_conn:
                            mesh_to_solver = mesh_conn['solver']
                        # if solver is not in this, it means that funcs is not in
                        # mesh_conn, which then means that mesh_conn only has
                        # connections that go to the solver by default
                        else:
                            mesh_to_solver = mesh_conn

                        for k,v in mesh_to_solver.items():
                            self.connect('struct_mesh.%s'%k, '%s.solver_group.struct.%s'%(name, v))

                    # if funcs is in the dict, we just connect the entries from this to the funcs
                    if 'funcs' in mesh_conn:
                        mesh_to_funcs = mesh_conn['funcs']
                        for k,v in mesh_to_funcs.items():
                            self.connect('struct_mesh.%s'%k, '%s.struct_funcs.%s'%(name, v))

                # if the solver did not define any custom mesh connections,
                # we will just connect the nodes from the mesh to solver
                else:
                    self.connect('struct_mesh.x_struct0', '%s.solver_group.struct.x_struct0'%name)

            if self.aero_discipline:
                # make the default mesh connections for as_coupling
                if self.as_coupling:
                    target_x_a0 =     ['%s.solver_group.load_xfer.x_aero0'%name]
                    target_x_a0.append('%s.solver_group.disp_xfer.x_aero0'%name)
                    self.connect('aero_mesh.x_aero0', target_x_a0)

                # check if we have custom mesh connections
                if hasattr(self.aero_builder, 'get_mesh_connections'):
                    mesh_conn = self.aero_builder.get_mesh_connections()

                    # if mesh_conn has entries called 'solver' or 'funcs',
                    # then we know that these are dictionaries of connections
                    # to be made to solver or funcs. If there are no solver
                    # or funcs entries in here, we just assume every key
                    # will be connected to the solver.
                    if ('solver' in mesh_conn) or ('funcs' not in mesh_conn):
                        # if solver is in the dict, we connect the keys of that dict
                        if 'solver' in mesh_conn:
                            mesh_to_solver = mesh_conn['solver']
                        # if solver is not in this, it means that funcs is not in
                        # mesh_conn, which then means that mesh_conn only has
                        # connections that go to the solver by default
                        else:
                            mesh_to_solver = mesh_conn

                        for k,v in mesh_to_solver.items():
                            self.connect('aero_mesh.%s'%k, '%s.solver_group.aero.%s'%(name, v))

                    # if funcs is in the dict, we just connect the entries from this to the funcs
                    if 'funcs' in mesh_conn:
                        mesh_to_funcs = mesh_conn['funcs']
                        for k,v in mesh_to_funcs.items():
                            self.connect('aero_mesh.%s'%k, '%s.aero_funcs.%s'%(name, v))

                # if the solver did not define any custom mesh connections,
                # we will just connect the nodes from the mesh to solver
                else:
                    self.connect('aero_mesh.x_aero0', '%s.solver_group.aero.x_aero0'%name)

>>>>>>> 5f1fb47a

    def mphys_add_scenario(self, name, **kwargs):
        # save all the data until we are ready to initialize the objects themselves
        self.scenarios[name] = kwargs

    def _mphys_add_scenario(self, name, min_procs=None, max_procs=None, aero_kwargs={}, struct_kwargs={}, xfer_kwargs={}):
        # this is the actual routine that does the addition of the OpenMDAO groups
        # this is called during the setup of this class
        self.add_subsystem(
            name,
            Scenario(
                builders = {
                    'aero': self.aero_builder,
                    'struct': self.struct_builder,
                    'prop': self.prop_builder,
                    'xfer': self.xfer_builder,
                },
                aero_discipline = self.aero_discipline,
                struct_discipline = self.struct_discipline,
                prop_discipline = self.prop_discipline,
                as_coupling = self.as_coupling
            )
        )

    def mphys_add_coordinate_input(self):
        # add the coordinates as inputs for every discipline we have
        points = {}

        if self.aero_discipline:
            name, x_a0 = self.aero_mesh.mphys_add_coordinate_input()
            points['aero_points'] = x_a0
            self.promotes('aero_mesh', inputs=[(name, 'aero_points')])

        if self.struct_discipline:
            name, x_s0 = self.struct_mesh.mphys_add_coordinate_input()
            points['struct_points'] = x_s0
            self.promotes('struct_mesh', inputs=[(name, 'struct_points')])

        return points


    def mphys_get_triangulated_surface(self):
        # get triangulated surface for computing constraints
        if self.aero_discipline:
            x_a0_tri = self.aero_mesh.mphys_get_triangulated_surface()
            return x_a0_tri
        else:
            raise NotImplementedError('Only ADFlow format supported so far')<|MERGE_RESOLUTION|>--- conflicted
+++ resolved
@@ -100,10 +100,9 @@
             for scenario in self.scenarios:
                 # first, make the default mesh connections for as_coupling
                 if self.as_coupling:
-<<<<<<< HEAD
-                    target_x_s0 =     ['%s.solver_group.disp_xfer.x_s0'%scenario]
-                    target_x_s0.append('%s.solver_group.load_xfer.x_s0'%scenario)
-                    self.connect('struct_mesh.x_s0', target_x_s0)
+                    target_x_s0 =     ['%s.solver_group.disp_xfer.x_struct0'%scenario]
+                    target_x_s0.append('%s.solver_group.load_xfer.x_struct0'%scenario)
+                    self.connect('struct_mesh.x_struct0', target_x_s0)
 
                 # then connect the custom stuff to solver and functionals
                 for k, v in solver_connections.items():
@@ -131,9 +130,9 @@
             for scenario in self.scenarios:
                 # first, make the default mesh connections for as_coupling
                 if self.as_coupling:
-                    target_x_a0 =     ['%s.solver_group.load_xfer.x_a0'%scenario]
-                    target_x_a0.append('%s.solver_group.disp_xfer.x_a0'%scenario)
-                    self.connect('aero_mesh.x_a0', target_x_a0)
+                    target_x_a0 =     ['%s.solver_group.load_xfer.x_aero0'%scenario]
+                    target_x_a0.append('%s.solver_group.disp_xfer.x_aero0'%scenario)
+                    self.connect('aero_mesh.x_aero0', target_x_a0)
 
                 # then connect the custom stuff to solver and functionals
                 for k, v in solver_connections.items():
@@ -147,85 +146,6 @@
                 for k, v in funcs_connections.items():
                     var_name = k.split('.')[-1]
                     self.connect('aero_mesh.%s'%v['prom_name'], '%s.aero_funcs.%s'%(scenario, var_name))
-=======
-                    target_x_s0 =     ['%s.solver_group.disp_xfer.x_struct0'%name]
-                    target_x_s0.append('%s.solver_group.load_xfer.x_struct0'%name)
-                    self.connect('struct_mesh.x_struct0', target_x_s0)
-
-                # check if we have custom mesh connections
-                if hasattr(self.struct_builder, 'get_mesh_connections'):
-                    mesh_conn = self.struct_builder.get_mesh_connections()
-
-                    # if mesh_conn has entries called 'solver' or 'funcs',
-                    # then we know that these are dictionaries of connections
-                    # to be made to solver or funcs. If there are no solver
-                    # or funcs entries in here, we just assume every key
-                    # will be connected to the solver.
-                    if ('solver' in mesh_conn) or ('funcs' not in mesh_conn):
-                        # if solver is in the dict, we connect the keys of that dict
-                        if 'solver' in mesh_conn:
-                            mesh_to_solver = mesh_conn['solver']
-                        # if solver is not in this, it means that funcs is not in
-                        # mesh_conn, which then means that mesh_conn only has
-                        # connections that go to the solver by default
-                        else:
-                            mesh_to_solver = mesh_conn
-
-                        for k,v in mesh_to_solver.items():
-                            self.connect('struct_mesh.%s'%k, '%s.solver_group.struct.%s'%(name, v))
-
-                    # if funcs is in the dict, we just connect the entries from this to the funcs
-                    if 'funcs' in mesh_conn:
-                        mesh_to_funcs = mesh_conn['funcs']
-                        for k,v in mesh_to_funcs.items():
-                            self.connect('struct_mesh.%s'%k, '%s.struct_funcs.%s'%(name, v))
-
-                # if the solver did not define any custom mesh connections,
-                # we will just connect the nodes from the mesh to solver
-                else:
-                    self.connect('struct_mesh.x_struct0', '%s.solver_group.struct.x_struct0'%name)
-
-            if self.aero_discipline:
-                # make the default mesh connections for as_coupling
-                if self.as_coupling:
-                    target_x_a0 =     ['%s.solver_group.load_xfer.x_aero0'%name]
-                    target_x_a0.append('%s.solver_group.disp_xfer.x_aero0'%name)
-                    self.connect('aero_mesh.x_aero0', target_x_a0)
-
-                # check if we have custom mesh connections
-                if hasattr(self.aero_builder, 'get_mesh_connections'):
-                    mesh_conn = self.aero_builder.get_mesh_connections()
-
-                    # if mesh_conn has entries called 'solver' or 'funcs',
-                    # then we know that these are dictionaries of connections
-                    # to be made to solver or funcs. If there are no solver
-                    # or funcs entries in here, we just assume every key
-                    # will be connected to the solver.
-                    if ('solver' in mesh_conn) or ('funcs' not in mesh_conn):
-                        # if solver is in the dict, we connect the keys of that dict
-                        if 'solver' in mesh_conn:
-                            mesh_to_solver = mesh_conn['solver']
-                        # if solver is not in this, it means that funcs is not in
-                        # mesh_conn, which then means that mesh_conn only has
-                        # connections that go to the solver by default
-                        else:
-                            mesh_to_solver = mesh_conn
-
-                        for k,v in mesh_to_solver.items():
-                            self.connect('aero_mesh.%s'%k, '%s.solver_group.aero.%s'%(name, v))
-
-                    # if funcs is in the dict, we just connect the entries from this to the funcs
-                    if 'funcs' in mesh_conn:
-                        mesh_to_funcs = mesh_conn['funcs']
-                        for k,v in mesh_to_funcs.items():
-                            self.connect('aero_mesh.%s'%k, '%s.aero_funcs.%s'%(name, v))
-
-                # if the solver did not define any custom mesh connections,
-                # we will just connect the nodes from the mesh to solver
-                else:
-                    self.connect('aero_mesh.x_aero0', '%s.solver_group.aero.x_aero0'%name)
-
->>>>>>> 5f1fb47a
 
     def mphys_add_scenario(self, name, **kwargs):
         # save all the data until we are ready to initialize the objects themselves
