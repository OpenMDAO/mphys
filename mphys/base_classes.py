from __future__ import division, print_function

<<<<<<< HEAD
=======

>>>>>>> d04c7b05
class SolverBuilder(object):
    """
    MPHYS builder base class. Template for developers to create their builders.
    """

    def __init__(self, options):
        """
        Initialization routine for the solver builder. This is called by the user in the
        main runscript. The input parameters presented here are not strictly required by
        the mphys api, but they are a good starting point. This is because the user
        initializes this object, and therefore, they have complete freedom on the input
        args.

        Parameters
        ----------
        options : dictionary
            A dictionary containing all the options the user wants to pass to the
            solver object.
        """
        pass

    def init_solver(self, comm):
        """
        The method that initializes the python objects required for the solver.

        Parameters
        ----------
        comm : mpi communicator
            The communicator object created for this xfer object instance.

        """
        pass

    def get_solver(self):
        """
        The method that returns the python objects that represents the solver.

        Returns
        _______
        solver : object
            The solver used inside of the openmdao component that does the calculations
        """
        if hasattr(self, "solver"):
            return self.solver
        else:
            raise NotImplementedError

    def get_element(self, **kwargs):
        """
        Method that returns the openmdao element for this solver

        Parameters
        __________
        **kwargs : optional parameter dictionary
            The builder may or may not propagate the keyword arguments
            provided in this dictionary to the element. These options
            can contain args such as "as_coupling", which is a bool flag
            to determine if the "hooks" required for aerostructural analysis
            should be enabled in the solver. Subject to change

        Returns
        _______
        solver_element : openmdao component or group
            The openmdao element that handles all the computations for
            this solver. This group needs to comply with the MPHYS API
            with the i/o it provides to couple additional physics.
        """
        if hasattr(self, "element"):
            return self.element
        else:
            raise NotImplementedError

    def get_mesh_element(self):
        """
        Method that returns the mesh element for this solver. This method
        is subject to change; however, currently the mesh element it returns
        is connected to the every flight condition that is created using this builder

        Returns
        _______
        mesh_element : openmdao component (or group)
            The openmdao element that stores the original coordinates of the mesh used
            for this solver. For an aerodynamic or structural solver examples, these
            coordinates are the undeflected shape, and they can be used in the context
            of a geometry manipulation routine.
        """
        if hasattr(self, "mesh_element"):
            return self.mesh_element
        else:
            raise NotImplementedError

    def get_mesh_connections(self):
        """
        Method that returns a dictionary of connections between the mesh element and the element
        Returns
        _______
        mesh_element_conns : dict
            The keys of the dictionary represent the components of the element the mesh is connected to and the keys
            represent the variables to connect from the mesh to the element component
        """
        if hasattr(self, "mesh_connections"):
            return self.mesh_connections
        else:
            raise NotImplementedError

    def get_scenario_element(self):
        """
        Method that returns the openmdao element to be added to each scenario

        Returns
        _______
        scenario_element : openmdao component or group
            The openmdao element that handles all the added computations for
            that should be run in each scenario. These may represent functional that
            are run after a coupled analysis is converged.
        """
        if hasattr(self, "scenario_element"):
            return self.scenario_element
        else:
            raise NotImplementedError

    def get_scenario_connections(self):
        """
        Method that returns a dictionary of connections between the scenario element and the element

        Returns
        _______
        scenario_connections : dict
            The keys of the dictionary represent the components of the element the scenario is connected to and the keys
            represent the variables to connect from the scenario to the element component
        """
        if hasattr(self, "scenario_connections"):
            return self.scenario_connections
        else:
            raise NotImplementedError

    def get_nnodes(self):
        """
        Method that returns the number of nodes used in the calculation

        Returns
        _______
        nnodes : int
            number of nodes in the computational domain
        """
        if hasattr(self, "nnodes"):
            return self.nnodes
        else:
            raise NotImplementedError

    def get_ndof(self):
        """
        Method that returns the number of degrees of freedom used at each node.

        Returns
        _______
        ndof : int
            number of degrees of freedom of each node in the computational domain
        """
        if hasattr(self, "ndof"):
            return self.ndof
        else:
            raise NotImplementedError


class DummyBuilder(SolverBuilder):
    def __init__(self, **kwargs):
        """
        all the keywords that are passed as argument are set as attributes of the class
        """
        self.__dict__.update(kwargs)

<<<<<<< HEAD
class XferBuilder(object):
=======
>>>>>>> d04c7b05

class XferBuilder(object):
    def __init__(self, options, aero_builder, struct_builder):
        """
        Initialization routine for the xfer builder. This is called by the user in the
        main runscript. This method simply saves the options and the two other solver
        builders that this xfer object will connect. The input parameters we present
        here are not strictly required by the mphys api, but they are a good starting
        point. This is because the user initializes this object, and therefore, they
        have complete freedom on the input args.

        Parameters
        ----------
        options : dictionary
            A dictionary containing all the options the user wants to pass to the
            xfer object.
        aero_builder : solver_builder
            This is the builder for the aero solver this scheme couples
        struct_builder : solver_builder
            This is the builder for the struct solver this scheme couples
        """
        pass

    def init_xfer_object(self, comm):
        """
        The method that initializes the python objects required for the transfer scheme.
        In this method, the xfer builder can make calls to the aero and struct builders
        that are not in the mphys API. E.g. the developers can implement custom methods
        in the respective solver builders to set up the transfer scheme that couples the
        solvers.

        Parameters
        ----------
        comm : mpi communicator
            The communicator object created for this xfer object instance.

        """
        pass

    def get_element(self):
        """
        Method that returns the openmdao elements for the xfer scheme.
        Unlike the get_element methods for a solver_builder, this method returns
        two elements, e.g. one for transfering the displacements and one for
        transfering the loads.

        Returns
        -------
        disp_xfer : Openmdao component (or group)
            The openmdao "element" that is responsible from propagating the displacements
            from the struct solver to the aero solver
        load_xfer : Openmdao component (or group)
            The openmdao "element" that is  responsible from propagating the loads
            from the aero solver to the struct solver
        """
        pass<|MERGE_RESOLUTION|>--- conflicted
+++ resolved
@@ -1,9 +1,5 @@
 from __future__ import division, print_function
 
-<<<<<<< HEAD
-=======
-
->>>>>>> d04c7b05
 class SolverBuilder(object):
     """
     MPHYS builder base class. Template for developers to create their builders.
@@ -176,10 +172,6 @@
         """
         self.__dict__.update(kwargs)
 
-<<<<<<< HEAD
-class XferBuilder(object):
-=======
->>>>>>> d04c7b05
 
 class XferBuilder(object):
     def __init__(self, options, aero_builder, struct_builder):
