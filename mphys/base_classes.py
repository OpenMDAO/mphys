--- conflicted
+++ resolved
@@ -172,10 +172,6 @@
         """
         self.__dict__.update(kwargs)
 
-<<<<<<< HEAD
-class XferBuilder(object):
-=======
->>>>>>> b69ec246
 
 class XferBuilder(object):
     def __init__(self, options, aero_builder, struct_builder):
