--- conflicted
+++ resolved
@@ -29,7 +29,6 @@
         self.x_a0 = self.aero_solver.getSurfaceCoordinates(includeZipper=False).flatten(order='C')
 
         coord_size = self.x_a0.size
-<<<<<<< HEAD
 
         # if the volume warping happens in the solver, then we need to connect x_a0 to the solver
         # so set the tag here
@@ -39,10 +38,7 @@
         else:
             tags = []
 
-        self.add_output('x_a0', shape=coord_size, desc='initial aerodynamic surface node coordinates', tags=tags)
-=======
-        self.add_output('x_aero0', shape=coord_size, desc='initial aerodynamic surface node coordinates')
->>>>>>> 5f1fb47a
+        self.add_output('x_aero0', shape=coord_size, desc='initial aerodynamic surface node coordinates', tags=tags)
 
 
     def mphys_add_coordinate_input(self):
@@ -1281,49 +1277,5 @@
     def get_scenario_element(self):
         return ADflowFunctions(aero_solver=self.solver)
 
-<<<<<<< HEAD
-    def get_nnodes(self):
-        return int(self.solver.getSurfaceCoordinates().size /3)
-=======
-    def get_scenario_connections(self):
-        # this is the stuff we want to be connected
-        # between the solver and the functionals.
-        # these variables FROM the solver are connected
-        # TO the funcs element. So the solver has output
-        # and funcs has input. key is the output,
-        # variable is the input in the returned dict.
-        if self.warp_in_solver:
-            mydict = {
-                'x_g': 'x_g',
-                'solver.q': 'q',
-            }
-        else:
-            mydict = {
-                'solver.q': 'q',
-            }
-
-        return mydict
-
-    def get_mesh_connections(self):
-        if self.warp_in_solver:
-            mydict = {
-                'solver':{
-                    'x_aero0'  : 'x_aero0',
-                },
-                'funcs':{},
-            }
-        else:
-            mydict = {
-                'solver':{
-                    'x_g'  : 'x_g',
-                },
-                'funcs':{
-                    'x_g'  : 'x_g',
-                },
-            }
-
-        return mydict
-
     def get_nnodes(self, groupName=None):
-        return int(self.solver.getSurfaceCoordinates(groupName=groupName).size /3)
->>>>>>> 5f1fb47a
+        return int(self.solver.getSurfaceCoordinates(groupName=groupName).size /3)