--- conflicted
+++ resolved
@@ -1018,15 +1018,8 @@
 class ADflowGroup(Group):
 
     def initialize(self):
-<<<<<<< HEAD
         self.options.declare('solver', recordable=False)
-        self.options.declare('as_coupling')
-        # TODO remove the default
-=======
-        self.options.declare('solver')
-
         self.options.declare('as_coupling', default=False )
->>>>>>> d04c7b05
         self.options.declare('prop_coupling', default=False)
         self.options.declare('heat_transfer', default=False )
         self.options.declare('use_warper', default=True)
