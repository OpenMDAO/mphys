--- conflicted
+++ resolved
@@ -44,15 +44,9 @@
                                                 scenario_name=self.name)
         self.mphys_add_subsystem('coupling', coupling_group)
 
-<<<<<<< HEAD
-        self.mphys_add_post_coupling_subsystem('ldxfer', ldxfer_builder)
-        self.mphys_add_post_coupling_subsystem('aero', aero_builder)
-        self.mphys_add_post_coupling_subsystem('struct', struct_builder)
-=======
+        self.mphys_add_post_coupling_subsystem('ldxfer', ldxfer_builder, self.name)
         self.mphys_add_post_coupling_subsystem('aero', aero_builder, self.name)
         self.mphys_add_post_coupling_subsystem('struct', struct_builder, self.name)
-        self.mphys_add_post_coupling_subsystem('ldxfer', ldxfer_builder, self.name)
->>>>>>> 36e081f9
 
     def _mphys_initialize_builders(self, aero_builder, struct_builder,
                                    ldxfer_builder, geometry_builder):
