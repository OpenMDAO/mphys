--- conflicted
+++ resolved
@@ -71,11 +71,7 @@
             'nCycles':10000,
 
             # force integration
-<<<<<<< HEAD
             'forcesAsTractions': forcesAsTractions,
-=======
-            'forcesAsTractions': not use_meld,
->>>>>>> ccb92c9e
         }
 
         adflow_builder = ADflowBuilder(aero_options)
