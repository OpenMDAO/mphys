#rst Imports
from __future__ import print_function, division
import numpy as np
from mpi4py import MPI

import openmdao.api as om

from mphys.multipoint import Multipoint

# these imports will be from the respective codes' repos rather than mphys
<<<<<<< HEAD
from mphys.mphys_adflow import ADflowBuilder
from mphys.dvgeo_component_configure import OM_DVGEOCOMP
=======
from mphys.mphys_adflow import ADflow_builder
from mphys.mphys_dvgeo import OM_DVGEOCOMP
>>>>>>> 4d229c4d

from baseclasses import *

import argparse
parser=argparse.ArgumentParser()
parser.add_argument('--task', default='run')
args = parser.parse_args()

class Top(om.Group):

    def setup(self):

        ################################################################################
        # ADflow options
        ################################################################################
        aero_options = {
            # I/O Parameters
            'gridFile':'wing_vol.cgns',
            'outputDirectory':'.',
            'monitorvariables':['resrho','resturb','cl','cd'],
            'writeTecplotSurfaceSolution':False,
            # 'writevolumesolution':False,
            # 'writesurfacesolution':False,

            # Physics Parameters
            'equationType':'RANS',

            # Solver Parameters
            'smoother':'dadi',
            'CFL':1.5,
            'CFLCoarse':1.25,
            'MGCycle':'sg',
            'MGStartLevel':-1,
            'nCyclesCoarse':250,

            # ANK Solver Parameters
            'useANKSolver':True,
            'nsubiterturb': 5,
            'anksecondordswitchtol':1e-4,
            'ankcoupledswitchtol': 1e-6,
            'ankinnerpreconits':2,
            'ankouterpreconits':2,
            'anklinresmax': 0.1,

            # Termination Criteria
            'L2Convergence':1e-12,
            'adjointl2convergence':1e-12,
            'L2ConvergenceCoarse':1e-2,
            # 'L2ConvergenceRel': 1e-4,
            'nCycles':10000,
            'infchangecorrection':True,

            # force integration
            'forcesAsTractions':False,
        }

        adflow_builder = ADflowBuilder(aero_options)


        ################################################################################
        # MPHYS setup
        ################################################################################

        # ivc to keep the top level DVs
        dvs = self.add_subsystem('dvs', om.IndepVarComp(), promotes=['*'])

        # add the geometry component
        self.add_subsystem('geo', OM_DVGEOCOMP(ffd_file='ffd.xyz'))

        # create the multiphysics multipoint group.
        mp = self.add_subsystem(
            'mp_group',
            Multipoint(aero_builder = adflow_builder)
        )

        # this is the method that needs to be called for every point in this mp_group
        mp.mphys_add_scenario('s0')

    def configure(self):
        # create the aero problems for both analysis point.
        # this is custom to the ADflow based approach we chose here.
        # any solver can have their own custom approach here, and we don't
        # need to use a common API. AND, if we wanted to define a common API,
        # it can easily be defined on the mp group, or the aero group.
        ap0 = AeroProblem(
            name='ap0',
            mach=0.8,
            altitude=10000,
            alpha=1.5,
            areaRef=45.5,
            chordRef=3.25,
            evalFuncs=['cl', 'cd']
        )
        ap0.addDV('alpha',value=1.5,name='alpha')

        # here we set the aero problems for every cruise case we have.
        # this can also be called set_flow_conditions, we don't need to create and pass an AP,
        # just flow conditions is probably a better general API
        # this call automatically adds the DVs for the respective scenario
        self.mp_group.s0.solver_group.aero.mphys_set_ap(ap0)
        self.mp_group.s0.aero_funcs.mphys_set_ap(ap0)

        # create geometric DV setup
        points = self.mp_group.mphys_add_coordinate_input()
        # add these points to the geometry object
        self.geo.nom_add_point_dict(points)
        # create constraint DV setup
        tri_points = self.mp_group.mphys_get_triangulated_surface()
        self.geo.nom_setConstraintSurface(tri_points)

        # connect
        for key in points:
            # keys are: aero_points
            self.connect('geo.%s'%key, 'mp_group.%s'%key)

        # geometry setup

        # Create reference axis
        nRefAxPts = self.geo.nom_addRefAxis(name='wing', xFraction=0.25, alignIndex='k')
        nTwist = nRefAxPts - 1

        # Set up global design variables
        def twist(val, geo):
            for i in range(1, nRefAxPts):
                geo.rot_z['wing'].coef[i] = val[i-1]
        self.geo.nom_addGeoDVGlobal(dvName='twist', value=np.array([0]*nTwist), func=twist)
        nLocal = self.geo.nom_addGeoDVLocal(dvName='thickness')

        leList = [[0.01, 0, 0.001], [7.51, 0, 13.99]]
        teList = [[4.99, 0, 0.001], [8.99, 0, 13.99]]
        self.geo.nom_addThicknessConstraints2D('thickcon', leList, teList, nSpan=10, nChord=10)
        self.geo.nom_addVolumeConstraint('volcon', leList, teList, nSpan=20, nChord=20)
        nLECon = self.geo.nom_add_LETEConstraint('lecon', 0, 'iLow',)
        nTECon = self.geo.nom_add_LETEConstraint('tecon', 0, 'iHigh')
        # add dvs to ivc and connect
        self.dvs.add_output('alpha', val=1.5)
        self.dvs.add_output('local', val=np.array([0]*nLocal))
        self.dvs.add_output('twist', val=np.array([0]*nTwist))

        self.connect('alpha', ['mp_group.s0.solver_group.aero.alpha', 'mp_group.s0.aero_funcs.alpha'])
        self.connect('local', 'geo.thickness')
        self.connect('twist', 'geo.twist')

        # define the design variables
        self.add_design_var('alpha', lower=   0.0, upper=10.0, scaler=0.1)
        self.add_design_var('local', lower= -0.5, upper=0.5, scaler=0.01)
        self.add_design_var('twist', lower= -10.0, upper=10.0, scaler=0.01)

        # add constraints and the objective
        self.add_constraint('mp_group.s0.aero_funcs.cl', equals=0.5, scaler=10.0)
        self.add_constraint('geo.thickcon', lower=1.0, scaler=1.0)
        self.add_constraint('geo.volcon', lower=1.0, scaler=1.0)
        self.add_constraint('geo.tecon', equals=0.0, scaler=1.0, linear=True)
        self.add_constraint('geo.lecon', equals=0.0, scaler=1.0, linear=True)
        self.add_objective('mp_group.s0.aero_funcs.cd', scaler=100.0)

################################################################################
# OpenMDAO setup
################################################################################
prob = om.Problem()
prob.model = Top()

prob.driver = om.pyOptSparseDriver()
prob.driver.options['optimizer'] = "SNOPT"
prob.driver.opt_settings ={
    'Major feasibility tolerance': 1e-4, #1e-4,
    'Major optimality tolerance': 1e-3, #1e-8,
    'Verify level': 0,
    'Major iterations limit':200,
    'Minor iterations limit':1000000,
    'Iterations limit':1500000,
    'Nonderivative linesearch':None,
    'Major step limit': 0.01,
    'Function precision':1.0e-8,
    # 'Difference interval':1.0e-6,
    # 'Hessian full memory':None,
    'Hessian frequency' : 200,
    #'Linesearch tolerance':0.99,
    'Print file':'SNOPT_print.out',
    'Summary file': 'SNOPT_summary.out',
    'Problem Type':'Minimize',
    #'New superbasics limit':500,
    'Penalty parameter':1.0}

# prob.driver.options['debug_print'] = ['totals', 'desvars']

prob.setup(mode='rev')
om.n2(prob, show_browser=False, outfile='mphys_aero.html')

if args.task == 'run':
    prob.run_model()
    # prob.model.list_outputs(print_arrays=True)
    # prob.check_partials(compact_print=True, includes='*geo*')
    # prob.check_totals(compact_print=True)
elif args.task == 'opt':
    prob.run_driver()

prob.model.list_inputs(units=True)
prob.model.list_outputs(units=True)

# prob.model.list_outputs()
if MPI.COMM_WORLD.rank == 0:
    print("Scenario 0")
    print('cl =',prob['mp_group.s0.aero_funcs.cl'])
    print('cd =',prob['mp_group.s0.aero_funcs.cd'])<|MERGE_RESOLUTION|>--- conflicted
+++ resolved
@@ -8,13 +8,8 @@
 from mphys.multipoint import Multipoint
 
 # these imports will be from the respective codes' repos rather than mphys
-<<<<<<< HEAD
-from mphys.mphys_adflow import ADflowBuilder
-from mphys.dvgeo_component_configure import OM_DVGEOCOMP
-=======
 from mphys.mphys_adflow import ADflow_builder
 from mphys.mphys_dvgeo import OM_DVGEOCOMP
->>>>>>> 4d229c4d
 
 from baseclasses import *
 
