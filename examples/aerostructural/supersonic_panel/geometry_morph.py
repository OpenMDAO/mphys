--- conflicted
+++ resolved
@@ -1,19 +1,8 @@
 import numpy as np
 import openmdao.api as om
 from mpi4py import MPI
-<<<<<<< HEAD
-from mphys import Builder, MPhysVariables
-
-
-X_AERO0_GEOM_INPUT = MPhysVariables.Aerodynamics.Surface.Geometry.COORDINATES_INPUT
-X_AERO0_GEOM_OUTPUT = MPhysVariables.Aerodynamics.Surface.Geometry.COORDINATES_OUTPUT
-
-X_STRUCT_GEOM_INPUT = MPhysVariables.Structures.Geometry.COORDINATES_INPUT
-X_STRUCT_GEOM_OUTPUT = MPhysVariables.Structures.Geometry.COORDINATES_OUTPUT
-=======
 
 from mphys import Builder
->>>>>>> 08c921d2
 
 
 # EC which morphs the geometry
@@ -22,31 +11,7 @@
         self.options.declare("names")
         self.options.declare("n_nodes")
 
-        self.input_names = {'aero': X_AERO0_GEOM_INPUT, 'struct': X_STRUCT_GEOM_INPUT}
-        self.output_names = {'aero': X_AERO0_GEOM_OUTPUT, 'struct': X_STRUCT_GEOM_OUTPUT}
-
     def setup(self):
-<<<<<<< HEAD
-        self.add_input('geometry_morph_param')
-
-        for name, n_nodes in zip(self.options['names'], self.options['n_nodes']):
-            self.add_input(self.input_names[name], distributed=True, shape_by_conn=True, tags=['mphys_coordinates'])
-            self.add_output(self.output_names[name], shape=n_nodes*3, distributed=True, tags=['mphys_coordinates'])
-
-    def compute(self,inputs,outputs):
-        for name in self.options['names']:
-            outputs[self.output_names[name]] = inputs['geometry_morph_param']*inputs[self.input_names[name]]
-
-    def compute_jacvec_product(self, inputs, d_inputs, d_outputs, mode):
-        if mode == 'rev':
-            for name in self.options['names']:
-                if self.output_names[name] in d_outputs:
-                    if 'geometry_morph_param' in d_inputs:
-                        d_inputs['geometry_morph_param'] += self.comm.allreduce(np.sum(d_outputs[self.output_names[name]]*inputs[self.input_names[name]]), op=MPI.SUM)
-
-                    if self.input_names[name] in d_inputs:
-                        d_inputs[self.input_names[name]] += d_outputs[self.output_names[name]]*inputs['geometry_morph_param']
-=======
         self.add_input("geometry_morph_param")
 
         for name, n_nodes in zip(self.options["names"], self.options["n_nodes"]):
@@ -78,7 +43,6 @@
                         d_inputs[f"x_{name}_in"] += (
                             d_outputs[f"x_{name}0"] * inputs["geometry_morph_param"]
                         )
->>>>>>> 08c921d2
 
 
 # Builder
