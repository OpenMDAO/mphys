--- conflicted
+++ resolved
@@ -1,21 +1,9 @@
 import numpy as np
 import openmdao.api as om
-<<<<<<< HEAD
-from mphys import Builder, MPhysVariables
-=======
 from xfer import Xfer
 
 from mphys import Builder
->>>>>>> 08c921d2
 
-
-X_STRUCT = MPhysVariables.Structures.COORDINATES
-U_STRUCT = MPhysVariables.Structures.DISPLACEMENTS
-F_STRUCT = MPhysVariables.Structures.Loads.AERODYNAMIC
-
-X_AERO0 = MPhysVariables.Aerodynamics.Surface.COORDINATES_INITIAL
-U_AERO = MPhysVariables.Aerodynamics.Surface.DISPLACEMENTS
-F_AERO = MPhysVariables.Aerodynamics.Surface.LOADS
 
 # EC which transfers displacements from structure to aero
 class DispXfer(om.ExplicitComponent):
@@ -25,33 +13,6 @@
     def setup(self):
         self.solver = self.options["solver"]
 
-<<<<<<< HEAD
-        self.add_input(X_STRUCT, shape_by_conn=True, distributed=True, tags=['mphys_coordinates'])
-        self.add_input(X_AERO0, shape_by_conn=True, distributed=True, tags=['mphys_coordinates'])
-        self.add_input(U_STRUCT, shape_by_conn=True, distributed=True, tags=['mphys_coupling'])
-        self.add_output(U_AERO, np.zeros(self.solver.aero.n_dof*self.solver.aero.n_nodes), distributed=True, tags=['mphys_coupling'])
-
-    def compute(self,inputs,outputs):
-        self.solver.xs = inputs[X_STRUCT]
-        self.solver.xa = inputs[X_AERO0]
-        self.solver.us = inputs[U_STRUCT]
-
-        outputs[U_AERO] = self.solver.transfer_displacements()
-
-    def compute_jacvec_product(self, inputs, d_inputs, d_outputs, mode):
-        if mode == 'rev':
-            if U_AERO in d_outputs:
-                d_xs, d_xa, d_us = self.solver.transfer_displacements_derivatives(
-                    adjoint=d_outputs[U_AERO]
-                )
-
-                if X_STRUCT in d_inputs:
-                    d_inputs[X_STRUCT] += d_xs
-                if X_AERO0 in d_inputs:
-                    d_inputs[X_AERO0] += d_xa
-                if U_STRUCT in d_inputs:
-                    d_inputs[U_STRUCT] += d_us
-=======
         self.add_input(
             "x_struct0",
             shape_by_conn=True,
@@ -91,7 +52,6 @@
                     d_inputs["x_aero0"] += d_xa
                 if "u_struct" in d_inputs:
                     d_inputs["u_struct"] += d_us
->>>>>>> 08c921d2
 
 
 # EC which transfers loads from aero to structure
@@ -100,35 +60,6 @@
         self.options.declare("solver")
 
     def setup(self):
-<<<<<<< HEAD
-        self.solver = self.options['solver']
-
-        self.add_input(X_STRUCT, shape_by_conn=True, distributed=True, tags=['mphys_coordinates'])
-        self.add_input(X_AERO0, shape_by_conn=True, distributed=True, tags=['mphys_coordinates'])
-        self.add_input(F_AERO, shape_by_conn=True, distributed=True, tags=['mphys_coupling'])
-        self.add_output(F_STRUCT, np.zeros(self.solver.struct.n_dof*self.solver.struct.n_nodes), distributed=True, tags=['mphys_coupling'])
-
-    def compute(self,inputs,outputs):
-        self.solver.xs = inputs[X_STRUCT]
-        self.solver.xa = inputs[X_AERO0]
-        self.solver.fa = inputs[F_AERO]
-
-        outputs[F_STRUCT] = self.solver.transfer_loads()
-
-    def compute_jacvec_product(self, inputs, d_inputs, d_outputs, mode):
-        if mode == 'rev':
-            if F_STRUCT in d_outputs:
-                d_xs, d_xa, d_fa = self.solver.transfer_loads_derivatives(
-                    adjoint=d_outputs[F_STRUCT]
-                )
-
-                if X_STRUCT in d_inputs:
-                    d_inputs[X_STRUCT] += d_xs
-                if X_AERO0 in d_inputs:
-                    d_inputs[X_AERO0] += d_xa
-                if F_AERO in d_inputs:
-                    d_inputs[F_AERO] += d_fa
-=======
         self.solver = self.options["solver"]
 
         self.add_input(
@@ -170,7 +101,6 @@
                     d_inputs["x_aero0"] += d_xa
                 if "f_aero" in d_inputs:
                     d_inputs["f_aero"] += d_fa
->>>>>>> 08c921d2
 
 
 # Builder
