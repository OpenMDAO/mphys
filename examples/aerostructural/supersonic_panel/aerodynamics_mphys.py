import numpy as np
import openmdao.api as om
from mpi4py import MPI
from piston_theory import PistonTheory

<<<<<<< HEAD
X_AERO0_MESH = MPhysVariables.Aerodynamics.Surface.Mesh.COORDINATES
X_AERO = MPhysVariables.Aerodynamics.Surface.COORDINATES
F_AERO = MPhysVariables.Aerodynamics.Surface.LOADS
=======
from mphys import Builder, MPhysVariables

>>>>>>> 08c921d2

# IVC which returns a baseline mesh
class AeroMesh(om.IndepVarComp):
    def initialize(self):
        self.options.declare("x_aero0")

    def setup(self):
<<<<<<< HEAD
        self.add_output(X_AERO0_MESH, val=self.options['x_aero0'], distributed=True, tags=['mphys_coordinates'])
=======
        self.x_aero0_name = MPhysVariables.Aerodynamics.Surface.COORDINATES_INITIAL
        self.add_output(
            self.x_aero0_name,
            val=self.options["x_aero0"],
            distributed=True,
            tags=["mphys_coordinates"],
        )
>>>>>>> 08c921d2


# IC which computes aero pressures
class AeroSolver(om.ImplicitComponent):
    def initialize(self):
        self.options.declare("solver")

    def setup(self):
        self.solver = self.options["solver"]

<<<<<<< HEAD
        self.add_input(X_AERO, shape_by_conn=True, distributed=True, tags=['mphys_coordinates'])
        self.add_input('aoa', 0., units = 'deg', tags=['mphys_input'])
        self.add_input('qdyn', 0., tags=['mphys_input'])
        self.add_input('mach', 0., tags=['mphys_input'])
=======
        self.add_input(
            self.x_aero_name,
            shape_by_conn=True,
            distributed=True,
            tags=["mphys_coordinates"],
        )
        self.add_input("aoa", 0.0, units="deg", tags=["mphys_input"])
        self.add_input("qdyn", 0.0, tags=["mphys_input"])
        self.add_input("mach", 0.0, tags=["mphys_input"])
>>>>>>> 08c921d2

        # pressure output will only exist on rank 0
        n = self.comm.allreduce(self.solver.n_nodes, op=MPI.SUM)
        if self.comm.Get_rank() == 0:
            self.add_output(
                "pressure", np.zeros(n - 1), distributed=True, tags=["mphys_coupling"]
            )
        else:
            self.add_output(
                "pressure", np.zeros(0), distributed=True, tags=["mphys_coupling"]
            )

    def solve_nonlinear(self, inputs, outputs):

<<<<<<< HEAD
        self.solver.xyz = inputs[X_AERO]
        self.solver.aoa = inputs['aoa']
        self.solver.qdyn = inputs['qdyn']
        self.solver.mach = inputs['mach']
=======
        self.solver.xyz = inputs[self.x_aero_name]
        self.solver.aoa = inputs["aoa"]
        self.solver.qdyn = inputs["qdyn"]
        self.solver.mach = inputs["mach"]
>>>>>>> 08c921d2

        outputs["pressure"] = self.solver.compute_pressure()

<<<<<<< HEAD
    def apply_nonlinear(self,inputs,outputs,residuals):
        self.solver.xyz = inputs[X_AERO]
        self.solver.aoa = inputs['aoa']
        self.solver.qdyn = inputs['qdyn']
        self.solver.mach = inputs['mach']
=======
    def apply_nonlinear(self, inputs, outputs, residuals):
        self.solver.xyz = inputs[self.x_aero_name]
        self.solver.aoa = inputs["aoa"]
        self.solver.qdyn = inputs["qdyn"]
        self.solver.mach = inputs["mach"]
>>>>>>> 08c921d2

        residuals["pressure"] = self.solver.compute_residual(
            pressure=outputs["pressure"]
        )

    def solve_linear(self, d_outputs, d_residuals, mode):
        if mode == "rev":
            d_residuals["pressure"] = d_outputs["pressure"]

    def apply_linear(self, inputs, outputs, d_inputs, d_outputs, d_residuals, mode):
        if mode == "rev":
            if "pressure" in d_residuals:
                if "pressure" in d_outputs:
                    d_outputs["pressure"] += d_residuals["pressure"]

                d_xa, d_aoa, d_qdyn, d_mach = self.solver.compute_pressure_derivatives(
                    adjoint=d_residuals["pressure"]
                )

<<<<<<< HEAD
                if X_AERO in d_inputs:
                    d_inputs[X_AERO] += d_xa
                if 'aoa' in d_inputs:
                    d_inputs['aoa'] += d_aoa
                if 'qdyn' in d_inputs:
                    d_inputs['qdyn'] += d_qdyn
                if 'mach' in d_inputs:
                    d_inputs['mach'] += d_mach
=======
                if self.x_aero_name in d_inputs:
                    d_inputs[self.x_aero_name] += d_xa
                if "aoa" in d_inputs:
                    d_inputs["aoa"] += d_aoa
                if "qdyn" in d_inputs:
                    d_inputs["qdyn"] += d_qdyn
                if "mach" in d_inputs:
                    d_inputs["mach"] += d_mach
>>>>>>> 08c921d2


# EC which computes aero forces
class AeroForces(om.ExplicitComponent):
    def initialize(self):
        self.options.declare("solver")

    def setup(self):

        self.solver = self.options["solver"]

<<<<<<< HEAD
        self.add_input(X_AERO, shape_by_conn=True, distributed=True, tags=['mphys_coordinates'])
        self.add_input('pressure', shape_by_conn=True, distributed=True, tags=['mphys_coupling'])
        self.add_output(F_AERO, np.zeros(self.solver.n_nodes*self.solver.n_dof), distributed=True, tags=['mphys_coupling'])

    def compute(self,inputs,outputs):
        self.solver.xyz = inputs[X_AERO]
        self.solver.pressure = inputs['pressure']
=======
        self.add_input(
            self.x_aero_name,
            shape_by_conn=True,
            distributed=True,
            tags=["mphys_coordinates"],
        )
        self.add_input(
            "pressure", shape_by_conn=True, distributed=True, tags=["mphys_coupling"]
        )
        self.add_output(
            self.f_aero_name,
            np.zeros(self.solver.n_nodes * self.solver.n_dof),
            distributed=True,
            tags=["mphys_coupling"],
        )

    def compute(self, inputs, outputs):
        self.solver.xyz = inputs[self.x_aero_name]
        self.solver.pressure = inputs["pressure"]
>>>>>>> 08c921d2

        outputs[F_AERO] = self.solver.compute_force()

    def compute_jacvec_product(self, inputs, d_inputs, d_outputs, mode):
<<<<<<< HEAD
        if mode == 'rev':
            if F_AERO in d_outputs:
=======
        if mode == "rev":
            if self.f_aero_name in d_outputs:
>>>>>>> 08c921d2
                d_xa, d_p = self.solver.compute_force_derivatives(
                    adjoint=d_outputs[F_AERO]
                )

<<<<<<< HEAD
                if X_AERO in d_inputs:
                    d_inputs[X_AERO] += d_xa
                if 'pressure' in d_inputs:
                    d_inputs['pressure'] += d_p
=======
                if self.x_aero_name in d_inputs:
                    d_inputs[self.x_aero_name] += d_xa
                if "pressure" in d_inputs:
                    d_inputs["pressure"] += d_p
>>>>>>> 08c921d2


# EC which computes the aero function
class AeroFunction(om.ExplicitComponent):
    def initialize(self):
        self.options.declare("solver")

    def setup(self):
        self.solver = self.options["solver"]

        self.add_input(
            "pressure", shape_by_conn=True, distributed=True, tags=["mphys_coupling"]
        )
        self.add_input("qdyn", 0.0, tags=["mphys_input"])
        self.add_output("C_L", tags=["mphys_result"])

    def compute(self, inputs, outputs):
        self.solver.qdyn = inputs["qdyn"]
        self.solver.pressure = inputs["pressure"]

        outputs["C_L"] = self.solver.compute_lift()

        self.solver.write_output()

    def compute_jacvec_product(self, inputs, d_inputs, d_outputs, mode):
        if mode == "rev":
            if "C_L" in d_outputs:
                d_p, d_qdyn = self.solver.compute_lift_derivatives(
                    adjoint=d_outputs["C_L"]
                )

                if "pressure" in d_inputs:
                    d_inputs["pressure"] += d_p
                if "qdyn" in d_inputs:
                    d_inputs["qdyn"] += d_qdyn


# Group which holds the solver and force computation
class AeroSolverGroup(om.Group):
    def initialize(self):
        self.options.declare("solver")

    def setup(self):
        self.add_subsystem(
            "aero_solver", AeroSolver(solver=self.options["solver"]), promotes=["*"]
        )

        self.add_subsystem(
            "aero_forces", AeroForces(solver=self.options["solver"]), promotes=["*"]
        )


# Group which holds the function computation
class AeroFunctionGroup(om.Group):
    def initialize(self):
        self.options.declare("solver")

    def setup(self):
        self.add_subsystem(
            "aero_function", AeroFunction(solver=self.options["solver"]), promotes=["*"]
        )


# Builder
class AeroBuilder(Builder):
    def __init__(self, options):
        self.options = options

    def initialize(self, comm):
        self.solver = PistonTheory(
            panel_chord=self.options["panel_chord"],
            panel_width=self.options["panel_width"],
            N_el=self.options["N_el"],
            comm=comm,
        )

    def get_mesh_coordinate_subsystem(self, scenario_name=None):
        if self.solver.owned is not None:
            x_aero0 = np.c_[self.solver.x, self.solver.y, self.solver.z].flatten(
                order="C"
            )
        else:
            x_aero0 = np.zeros(0)
        return AeroMesh(x_aero0=x_aero0)

    def get_coupling_group_subsystem(self, scenario_name=None):
        return AeroSolverGroup(solver=self.solver)

    def get_post_coupling_subsystem(self, scenario_name=None):
        return AeroFunctionGroup(solver=self.solver)

    def get_number_of_nodes(self):
        return self.solver.n_nodes

    def get_ndof(self):
        return self.solver.n_dof<|MERGE_RESOLUTION|>--- conflicted
+++ resolved
@@ -3,14 +3,8 @@
 from mpi4py import MPI
 from piston_theory import PistonTheory
 
-<<<<<<< HEAD
-X_AERO0_MESH = MPhysVariables.Aerodynamics.Surface.Mesh.COORDINATES
-X_AERO = MPhysVariables.Aerodynamics.Surface.COORDINATES
-F_AERO = MPhysVariables.Aerodynamics.Surface.LOADS
-=======
 from mphys import Builder, MPhysVariables
 
->>>>>>> 08c921d2
 
 # IVC which returns a baseline mesh
 class AeroMesh(om.IndepVarComp):
@@ -18,9 +12,6 @@
         self.options.declare("x_aero0")
 
     def setup(self):
-<<<<<<< HEAD
-        self.add_output(X_AERO0_MESH, val=self.options['x_aero0'], distributed=True, tags=['mphys_coordinates'])
-=======
         self.x_aero0_name = MPhysVariables.Aerodynamics.Surface.COORDINATES_INITIAL
         self.add_output(
             self.x_aero0_name,
@@ -28,7 +19,6 @@
             distributed=True,
             tags=["mphys_coordinates"],
         )
->>>>>>> 08c921d2
 
 
 # IC which computes aero pressures
@@ -36,15 +26,11 @@
     def initialize(self):
         self.options.declare("solver")
 
+        self.x_aero_name = MPhysVariables.Aerodynamics.Surface.COORDINATES
+
     def setup(self):
         self.solver = self.options["solver"]
 
-<<<<<<< HEAD
-        self.add_input(X_AERO, shape_by_conn=True, distributed=True, tags=['mphys_coordinates'])
-        self.add_input('aoa', 0., units = 'deg', tags=['mphys_input'])
-        self.add_input('qdyn', 0., tags=['mphys_input'])
-        self.add_input('mach', 0., tags=['mphys_input'])
-=======
         self.add_input(
             self.x_aero_name,
             shape_by_conn=True,
@@ -54,7 +40,6 @@
         self.add_input("aoa", 0.0, units="deg", tags=["mphys_input"])
         self.add_input("qdyn", 0.0, tags=["mphys_input"])
         self.add_input("mach", 0.0, tags=["mphys_input"])
->>>>>>> 08c921d2
 
         # pressure output will only exist on rank 0
         n = self.comm.allreduce(self.solver.n_nodes, op=MPI.SUM)
@@ -69,33 +54,18 @@
 
     def solve_nonlinear(self, inputs, outputs):
 
-<<<<<<< HEAD
-        self.solver.xyz = inputs[X_AERO]
-        self.solver.aoa = inputs['aoa']
-        self.solver.qdyn = inputs['qdyn']
-        self.solver.mach = inputs['mach']
-=======
         self.solver.xyz = inputs[self.x_aero_name]
         self.solver.aoa = inputs["aoa"]
         self.solver.qdyn = inputs["qdyn"]
         self.solver.mach = inputs["mach"]
->>>>>>> 08c921d2
 
         outputs["pressure"] = self.solver.compute_pressure()
 
-<<<<<<< HEAD
-    def apply_nonlinear(self,inputs,outputs,residuals):
-        self.solver.xyz = inputs[X_AERO]
-        self.solver.aoa = inputs['aoa']
-        self.solver.qdyn = inputs['qdyn']
-        self.solver.mach = inputs['mach']
-=======
     def apply_nonlinear(self, inputs, outputs, residuals):
         self.solver.xyz = inputs[self.x_aero_name]
         self.solver.aoa = inputs["aoa"]
         self.solver.qdyn = inputs["qdyn"]
         self.solver.mach = inputs["mach"]
->>>>>>> 08c921d2
 
         residuals["pressure"] = self.solver.compute_residual(
             pressure=outputs["pressure"]
@@ -115,16 +85,6 @@
                     adjoint=d_residuals["pressure"]
                 )
 
-<<<<<<< HEAD
-                if X_AERO in d_inputs:
-                    d_inputs[X_AERO] += d_xa
-                if 'aoa' in d_inputs:
-                    d_inputs['aoa'] += d_aoa
-                if 'qdyn' in d_inputs:
-                    d_inputs['qdyn'] += d_qdyn
-                if 'mach' in d_inputs:
-                    d_inputs['mach'] += d_mach
-=======
                 if self.x_aero_name in d_inputs:
                     d_inputs[self.x_aero_name] += d_xa
                 if "aoa" in d_inputs:
@@ -133,7 +93,6 @@
                     d_inputs["qdyn"] += d_qdyn
                 if "mach" in d_inputs:
                     d_inputs["mach"] += d_mach
->>>>>>> 08c921d2
 
 
 # EC which computes aero forces
@@ -142,18 +101,11 @@
         self.options.declare("solver")
 
     def setup(self):
+        self.x_aero_name = MPhysVariables.Aerodynamics.Surface.COORDINATES
+        self.f_aero_name = MPhysVariables.Aerodynamics.Surface.LOADS
 
         self.solver = self.options["solver"]
 
-<<<<<<< HEAD
-        self.add_input(X_AERO, shape_by_conn=True, distributed=True, tags=['mphys_coordinates'])
-        self.add_input('pressure', shape_by_conn=True, distributed=True, tags=['mphys_coupling'])
-        self.add_output(F_AERO, np.zeros(self.solver.n_nodes*self.solver.n_dof), distributed=True, tags=['mphys_coupling'])
-
-    def compute(self,inputs,outputs):
-        self.solver.xyz = inputs[X_AERO]
-        self.solver.pressure = inputs['pressure']
-=======
         self.add_input(
             self.x_aero_name,
             shape_by_conn=True,
@@ -173,33 +125,20 @@
     def compute(self, inputs, outputs):
         self.solver.xyz = inputs[self.x_aero_name]
         self.solver.pressure = inputs["pressure"]
->>>>>>> 08c921d2
-
-        outputs[F_AERO] = self.solver.compute_force()
+
+        outputs[self.f_aero_name] = self.solver.compute_force()
 
     def compute_jacvec_product(self, inputs, d_inputs, d_outputs, mode):
-<<<<<<< HEAD
-        if mode == 'rev':
-            if F_AERO in d_outputs:
-=======
         if mode == "rev":
             if self.f_aero_name in d_outputs:
->>>>>>> 08c921d2
                 d_xa, d_p = self.solver.compute_force_derivatives(
-                    adjoint=d_outputs[F_AERO]
+                    adjoint=d_outputs[self.f_aero_name]
                 )
 
-<<<<<<< HEAD
-                if X_AERO in d_inputs:
-                    d_inputs[X_AERO] += d_xa
-                if 'pressure' in d_inputs:
-                    d_inputs['pressure'] += d_p
-=======
                 if self.x_aero_name in d_inputs:
                     d_inputs[self.x_aero_name] += d_xa
                 if "pressure" in d_inputs:
                     d_inputs["pressure"] += d_p
->>>>>>> 08c921d2
 
 
 # EC which computes the aero function
@@ -295,4 +234,4 @@
         return self.solver.n_nodes
 
     def get_ndof(self):
-        return self.solver.n_dof+        return self.soler.n_dof