--- conflicted
+++ resolved
@@ -11,9 +11,8 @@
 from mphys import Multipoint, MultipointParallel
 from mphys.scenarios.aerostructural import ScenarioAeroStructural
 
-check_totals = (
-    False  # True=check objective/constraint derivatives, False=run optimization
-)
+# True=check objective/constraint derivatives, False=run optimization
+check_totals = False
 
 # panel geometry
 panel_chord = 0.3
@@ -33,29 +32,6 @@
         self.options.declare("scenario_names")
 
     def setup(self):
-<<<<<<< HEAD
-
-        for scenario_name in self.options['scenario_names']:
-
-            # create the run directory
-            if self.comm.rank==0:
-                if not os.path.isdir(scenario_name):
-                    os.mkdir(scenario_name)
-            self.comm.Barrier()
-
-            nonlinear_solver = om.NonlinearBlockGS(maxiter=100, iprint=2, use_aitken=True, aitken_initial_factor=0.5)
-            linear_solver = om.LinearBlockGS(maxiter=40, iprint=2, use_aitken=True, aitken_initial_factor=0.5)
-            self.mphys_add_scenario(scenario_name,
-                                    ScenarioAeroStructural(
-                                        aero_builder=self.options['aero_builder'],
-                                        struct_builder=self.options['struct_builder'],
-                                        ldxfer_builder=self.options['xfer_builder'],
-                                        geometry_builder=self.options['geometry_builder'],
-                                        in_MultipointParallel=True,
-                                        run_directory=scenario_name),
-                                    coupling_nonlinear_solver=nonlinear_solver,
-                                    coupling_linear_solver=linear_solver)
-=======
         for i in range(len(self.options["scenario_names"])):
 
             # create the run directory
@@ -84,7 +60,6 @@
                 coupling_linear_solver=linear_solver,
             )
 
->>>>>>> 08c921d2
 
 # OM group
 class Model(om.Group):
@@ -136,16 +111,6 @@
         geometry_builder = GeometryBuilder(builders)
 
         # add parallel multipoint group
-<<<<<<< HEAD
-        self.add_subsystem('multipoint',
-                            AerostructParallel(
-                                aero_builder=aero_builder,
-                                struct_builder=struct_builder,
-                                xfer_builder=xfer_builder,
-                                geometry_builder=geometry_builder,
-                                scenario_names=self.scenario_names)
-                            )
-=======
         self.add_subsystem(
             "multipoint",
             AerostructParallel(
@@ -156,7 +121,6 @@
                 scenario_names=self.scenario_names,
             ),
         )
->>>>>>> 08c921d2
 
         for i in range(len(self.scenario_names)):
 
@@ -258,15 +222,9 @@
         prob.run_driver()
         prob.cleanup()
 
-<<<<<<< HEAD
-        if prob.model.comm.rank==0: # write out data
+        if prob.model.comm.rank == 0:  # write out data
             cr = om.CaseReader(f"{prob.get_outputs_dir()}/optimization_history.sql")
-            driver_cases = cr.list_cases('driver')
-=======
-        if prob.model.comm.rank == 0:  # write out data
-            cr = om.CaseReader("optimization_history.sql")
             driver_cases = cr.list_cases("driver")
->>>>>>> 08c921d2
 
             case = cr.get_case(0)
             cons = case.get_constraints()
