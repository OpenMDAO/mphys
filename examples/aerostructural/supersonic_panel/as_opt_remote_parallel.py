--- conflicted
+++ resolved
@@ -4,9 +4,8 @@
 
 from mphys.network.zmq_pbs import RemoteZeroMQComp
 
-check_totals = (
-    False  # True=check objective/constraint derivatives, False=run optimization
-)
+# True=check objective/constraint derivatives, False=run optimization
+check_totals = False
 
 # for running scenarios on different servers in parallel
 class ParallelRemoteGroup(om.ParallelGroup):
@@ -58,12 +57,6 @@
 
 class TopLevelGroup(om.Group):
     def setup(self):
-<<<<<<< HEAD
-=======
-        if self.comm.size != 2:
-            raise SystemError("Please launch with 2 processors")
-
->>>>>>> 08c921d2
         # IVCs that feed into both parallel groups
         self.add_subsystem("ivc", om.IndepVarComp(), promotes=["*"])
 
@@ -142,15 +135,9 @@
     prob.cleanup()
 
     # write out data
-<<<<<<< HEAD
-    if prob.model.comm.rank==0:
+    if prob.model.comm.rank == 0:
         cr = om.CaseReader(f"{prob.get_outputs_dir()}/optimization_history_parallel.sql")
-        driver_cases = cr.list_cases('driver')
-=======
-    if prob.model.comm.rank == 0:
-        cr = om.CaseReader("optimization_history_parallel.sql")
         driver_cases = cr.list_cases("driver")
->>>>>>> 08c921d2
 
         case = cr.get_case(0)
         cons = case.get_constraints()
@@ -202,11 +189,6 @@
                     )
                 f.write(" " + "\n")
 
-<<<<<<< HEAD
 # shutdown the servers
 prob.model.multipoint.remote_scenario0.stop_server()
-prob.model.multipoint.remote_scenario1.stop_server()
-=======
-# shutdown each rank's server
-eval(f"prob.model.multipoint.remote_scenario{prob.model.comm.rank}.stop_server()")
->>>>>>> 08c921d2
+prob.model.multipoint.remote_scenario1.stop_server()